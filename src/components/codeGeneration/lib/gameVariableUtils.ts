--- conflicted
+++ resolved
@@ -129,13 +129,9 @@
       .toLowerCase();
     const startsFromCode =
       itemType === "hook"
-<<<<<<< HEAD
         ? parsedGameVar.startsFrom.toString()
-=======
-        ? parsed.startsFrom.toString()
         : itemType === "deck" 
         ? `back.ability.extra.${configVarName}`
->>>>>>> d531df12
         : `card.ability.extra.${configVarName}`;
 
     if (parsedGameVar.multiplier === 1 && parsedGameVar.startsFrom === 0) {
@@ -149,23 +145,18 @@
     }
   }
 
-<<<<<<< HEAD
   if (item.valueType === "range_var") {
     const parsedRangeVar = parseRangeVariable(item.value)
     return `pseudorandom('${item.value as string}', ${parsedRangeVar.min}, ${parsedRangeVar.max})`;  
-=======
-  if (typeof value === "string") {
+  }
+
+  if (item.valueType === "user_var") {
     return itemType === "deck" 
-        ? `back.ability.extra.${value}`
-        : `card.ability.extra.${value}`;;
->>>>>>> d531df12
-  }
-
-  if (item.valueType === "user_var") {
-    return `card.ability.extra.${item.value}`;
-  }
-
-  return item.valueType === "number" ? item.value as string : "0";
+        ? `back.ability.extra.${item.value}`
+        : `card.ability.extra.${item.value}`;;
+  }
+
+  return item.value as string;
 };
 
 
