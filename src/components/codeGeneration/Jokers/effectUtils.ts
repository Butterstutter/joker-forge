import type { Effect } from "../../ruleBuilder/types";
import type { JokerData } from "../../JokerCard";
import { coordinateVariableConflicts } from "./variableUtils";
import { generateAddMultReturn } from "./effects/AddMultEffect";
import { generateApplyXMultReturn } from "./effects/ApplyXMultEffect";
import { generateRetriggerReturn } from "./effects/RetriggerEffect";
import { generateDestroySelfReturn } from "./effects/DestroySelfEffect";
import { generateEditHandReturn } from "./effects/EditHandEffect";
import { generateEditDiscardReturn } from "./effects/EditDiscardEffect";
import { generateEditHandSizeReturn } from "./effects/EditHandSizeEffect";
import { generateLevelUpHandReturn } from "./effects/LevelUpHandEffect";
import { generateAddCardToDeckReturn } from "./effects/AddCardToDeckEffect";
import { generateCopyCardToDeckReturn } from "./effects/CopyCardToDeckEffect";
import { generateDeleteCardReturn } from "./effects/DeleteCardEffect";
import { generateEditCardReturn } from "./effects/EditCardEffect";
import { generateModifyInternalVariableReturn } from "./effects/ModifyInternalVariableEffect";
import { generateDestroyConsumableReturn } from "./effects/DestroyConsumableEffect";
import { generateCopyConsumableReturn } from "./effects/CopyConsumableEffect";
import { generateCreateJokerReturn } from "./effects/CreateJokerEffect";
import { generateCopyJokerReturn } from "./effects/CopyJokerEffect";
import { generateDestroyJokerReturn } from "./effects/DestroyJokerEffect";
import { generatePassiveHandSize } from "./effects/EditHandSizeEffect";
import { generatePassiveHand } from "./effects/EditHandEffect";
import { generatePassiveDiscard } from "./effects/EditDiscardEffect";
import { generatePassiveCombineRanks } from "./effects/CombineRanksEffect";
import { generateApplyXChipsReturn } from "./effects/ApplyXChipsEffect";
import { generateCreateTagReturn } from "./effects/CreateTagEffect";
import { generateApplyExpMultReturn } from "./effects/ApplyExpMultEffect";
import { generateApplyExpChipsReturn } from "./effects/ApplyExpChipsEffect";
import { generateShowMessageReturn } from "./effects/ShowMessageEffect";
import { generateSetDollarsReturn } from "./effects/SetDollarsEffect";
import {
  generateDisableBossBlindReturn,
  generatePassiveDisableBossBlind,
} from "./effects/DisableBossBlindEffect";
import { generateSavedReturn } from "./effects/SavedEffect";
import { generateSetSellValueReturn } from "./effects/SetSellValueEffect";
import { generateBalanceReturn } from "./effects/BalanceEffect";
import { generateChangeSuitVariableReturn } from "./effects/ChangeSuitVariableEffect";
import { generateChangeRankVariableReturn } from "./effects/ChangeRankVariableEffect";
import {
  generateFreeRerollsReturn,
  generateDiscountItemsReturn,
} from "./effects/DiscountItemsEffect";
import { generateChangePokerHandVariableReturn } from "./effects/ChangePokerHandVariableEffect";
import { generatePassiveCopyJokerAbility } from "./effects/CopyJokerAbilityEffect";
import { generatePermaBonusReturn } from "./effects/PermaBonusEffect";
import { generateSetAnteReturn } from "./effects/SetAnteEffect";
import { generateAddCardToHandReturn } from "./effects/AddCardToHandEffect";
import { generateCopyCardToHandReturn } from "./effects/CopyCardToHandEffect";
import { generatePassiveSplashEffect } from "./effects/SplashEffect";
import { generatePassiveAllowDebt } from "./effects/AllowDebtEffect";
import { generateReduceFlushStraightRequirementsReturn } from "./effects/ReduceFlushStraightRequirementsEffect";
import { generateShortcutReturn } from "./effects/ShortcutEffect";
import { generateShowmanReturn } from "./effects/ShowmanEffect";
import { generatePassiveCombineSuits } from "./effects/CombineSuitsEffect";
import {
  generateEditConsumableSlotsReturn,
  generatePassiveConsumableSlots,
} from "./effects/EditConsumableSlotsEffect";
import {
  generateEditJokerSlotsReturn,
  generatePassiveJokerSlots,
} from "./effects/EditJokerSlotsEffect";
import { generateAddChipsReturn } from "./effects/AddChipsEffect";
import { generateCreateConsumableReturn } from "./effects/CreateConsumableEffect";
import { generateModifyBlindRequirementReturn } from "./effects/ModifyBlindRequirementEffect";
import { generateBeatCurrentBlindReturn } from "./effects/BeatCurrentBlindEffect";
import { generateFixProbabilityReturn } from "./effects/FixProbabilityEffect";
import { generateModProbabilityReturn } from "./effects/ModProbabilityEffect";

interface ExtendedEffect extends Effect {
  _isInRandomGroup?: boolean;
  _ruleContext?: string;
  _effectIndex?: number;
}

export interface RandomGroup {
  id: string;
  chance_numerator: number;
  chance_denominator: number;
  effects: Effect[];
}

export interface PassiveEffectResult {
  addToDeck?: string;
  removeFromDeck?: string;
  configVariables?: string[];
  locVars?: string[];
  calculateFunction?: string;
  needsHook?: {
    hookType: string;
    jokerKey: string;
    effectParams: unknown;
  };
}

export interface ConfigExtraVariable {
  name: string;
  value: number | string;
  description?: string;
}

export interface EffectReturn {
  statement: string;
  message?: string;
  colour: string;
  configVariables?: ConfigExtraVariable[];
  effectType?: string;
}

export interface ReturnStatementResult {
  statement: string;
  colour: string;
  preReturnCode?: string;
  isRandomChance?: boolean;
  configVariables?: ConfigExtraVariable[];
}

export interface CalculateFunctionResult {
  code: string;
  configVariables: ConfigExtraVariable[];
}

export function generateEffectReturnStatement(
  regularEffects: Effect[] = [],
  randomGroups: RandomGroup[] = [],
  triggerType: string = "hand_played",
  modprefix: string,
  ruleId?: string,
  globalEffectCounts?: Map<string, number>
): ReturnStatementResult {
  if (regularEffects.length === 0 && randomGroups.length === 0) {
    return {
      statement: "",
      colour: "G.C.WHITE",
      configVariables: [],
    };
  }

  let combinedPreReturnCode = "";
  let mainReturnStatement = "";
  let primaryColour = "G.C.WHITE";
  const allConfigVariables: ConfigExtraVariable[] = [];

  if (regularEffects.length > 0) {
    const { preReturnCode: regularPreCode, modifiedEffects } =
      coordinateVariableConflicts(regularEffects);

    const effectReturns: EffectReturn[] = modifiedEffects
      .map((effect) => {
        const effectWithContext: ExtendedEffect = {
          ...effect,
          _ruleContext: ruleId,
        };

        const currentCount = globalEffectCounts?.get(effect.type) || 0;
        if (globalEffectCounts) {
          globalEffectCounts.set(effect.type, currentCount + 1);
        }

        const result = generateSingleEffect(
          effectWithContext,
          triggerType,
          currentCount,
          modprefix
        );
        return {
          ...result,
          effectType: effect.type,
        };
      })
      .filter((ret) => ret.statement || ret.message);

    if (regularPreCode) {
      combinedPreReturnCode += regularPreCode;
    }

    effectReturns.forEach((effectReturn) => {
      if (effectReturn.configVariables) {
        allConfigVariables.push(...effectReturn.configVariables);
      }
    });

    const processedEffects: EffectReturn[] = [];
    effectReturns.forEach((effect) => {
      const { cleanedStatement, preReturnCode } = extractPreReturnCode(
        effect.statement
      );

      if (preReturnCode) {
        combinedPreReturnCode +=
          (combinedPreReturnCode ? "\n                " : "") + preReturnCode;
      }

      processedEffects.push({
        ...effect,
        statement: cleanedStatement,
      });
    });

    if (processedEffects.length > 0) {
      mainReturnStatement = buildReturnStatement(processedEffects);
      primaryColour = processedEffects[0]?.colour ?? "G.C.WHITE";
    }
  }

  if (randomGroups.length > 0) {
    const randomGroupStatements: string[] = [];

    const denominators = [
      ...new Set(randomGroups.map((group) => group.chance_denominator)),
    ];
    const denominatorToOddsVar: Record<number, string> = {};

    if (denominators.length === 1) {
      denominatorToOddsVar[denominators[0]] = "card.ability.extra.odds";
      allConfigVariables.push({
        name: "odds",
        value: denominators[0],
        description: "Probability denominator",
      });
    } else {
      denominators.forEach((denom, index) => {
        if (index === 0) {
          denominatorToOddsVar[denom] = "card.ability.extra.odds";
          allConfigVariables.push({
            name: "odds",
            value: denom,
            description: "First probability denominator",
          });
        } else {
          denominatorToOddsVar[denom] = `card.ability.extra.odds${index + 1}`;
          allConfigVariables.push({
            name: `odds${index + 1}`,
            value: denom,
            description: `${index + 1}${getOrdinalSuffix(
              index + 1
            )} probability denominator`,
          });
        }
      });
    }

    randomGroups.forEach((group, groupIndex) => {
      const { preReturnCode: groupPreCode, modifiedEffects } =
        coordinateVariableConflicts(group.effects);

      const effectReturns: EffectReturn[] = modifiedEffects
        .map((effect) => {
          const effectWithContext: ExtendedEffect = {
            ...effect,
            _ruleContext: ruleId,
            _isInRandomGroup: true,
          };

          const currentCount = globalEffectCounts?.get(effect.type) || 0;
          if (globalEffectCounts) {
            globalEffectCounts.set(effect.type, currentCount + 1);
          }

          const result = generateSingleEffect(
            effectWithContext,
            triggerType,
            currentCount,
            modprefix
          );
          return {
            ...result,
            effectType: effect.type,
          };
        })
        .filter((ret) => ret.statement || ret.message);

      effectReturns.forEach((effectReturn) => {
        if (effectReturn.configVariables) {
          allConfigVariables.push(...effectReturn.configVariables);
        }
      });

      if (effectReturns.length === 0) return;

      let groupPreReturnCode = groupPreCode || "";
      const processedEffects: EffectReturn[] = [];

      effectReturns.forEach((effect) => {
        const { cleanedStatement, preReturnCode } = extractPreReturnCode(
          effect.statement
        );

        if (preReturnCode) {
          groupPreReturnCode +=
            (groupPreReturnCode ? "\n                        " : "") +
            preReturnCode;
        }

        processedEffects.push({
          ...effect,
          statement: cleanedStatement,
        });
      });

      const oddsVar = denominatorToOddsVar[group.chance_denominator];
      const probabilityIdentifier = `group_${groupIndex}_${group.id.substring(
        0,
        8
      )}`;

      let groupContent = "";

      const hasDeleteInGroup = group.effects.some(
        (effect) => effect.type === "delete_triggered_card"
      );

      if (
        hasDeleteInGroup &&
        (triggerType === "card_scored" ||
          triggerType === "card_held_in_hand" ||
          triggerType === "card_held_in_hand_end_of_round")
      ) {
        groupContent += `context.other_card.should_destroy = true
                        `;
      }

      if (groupPreReturnCode && groupPreReturnCode.trim()) {
        groupContent += `${groupPreReturnCode}
                        `;
      }

      const isRetriggerEffect = (effect: EffectReturn): boolean => {
        return (
          effect.effectType === "retrigger_cards" ||
          (effect.statement
            ? effect.statement.includes("repetitions") ||
              effect.statement.includes("repetition")
            : false)
        );
      };

      const retriggerEffects = processedEffects.filter(isRetriggerEffect);
      const nonRetriggerEffects = processedEffects.filter(
        (effect) => !isRetriggerEffect(effect)
      );
      const hasFixProbablityEffects = processedEffects.some(
        (effect) => effect.effectType === "fix_probability"
      )
      const hasModProbablityEffects = processedEffects.some(
        (effect) => effect.effectType === "mod_probability"
      )

      if (retriggerEffects.length > 0) {
        const retriggerStatements = retriggerEffects
          .filter((effect) => effect.statement && effect.statement.trim())
          .map((effect) => effect.statement);

        if (retriggerStatements.length > 0) {
          const returnObj = `{${retriggerStatements.join(", ")}}`;
          groupContent += `return ${returnObj}
                        `;
        }
      }

      const effectCalls: string[] = [];
      nonRetriggerEffects.forEach((effect) => {
        if (effect.statement && effect.statement.trim()) {
          const effectObj = `{${effect.statement}}`;
          effectCalls.push(`SMODS.calculate_effect(${effectObj}, card)`);
        }
        if (effect.message) {
          effectCalls.push(
            `card_eval_status_text(context.blueprint_card or card, 'extra', nil, nil, nil, {message = ${
              effect.message
            }, colour = ${effect.colour || "G.C.WHITE"}})`
          );
        }
      });

      if (effectCalls.length > 0) {
        groupContent += effectCalls.join("\n                        ");
      }
      
      
      const groupStatement = hasFixProbablityEffects || hasModProbablityEffects ? // prevents stack overflow
                  `if pseudorandom('${probabilityIdentifier}') < ${group.chance_numerator} / ${oddsVar} then
                        ${groupContent}
                    end`:
                  `if SMODS.pseudorandom_probability(card, '${probabilityIdentifier}', ${group.chance_numerator}, ${oddsVar}, '${probabilityIdentifier}') then
                      ${groupContent}
                  end`;
      randomGroupStatements.push(groupStatement);

    });

    if (mainReturnStatement && randomGroupStatements.length > 0) {
      const randomGroupCode = randomGroupStatements.join(
        "\n                    "
      );
      const funcStatement = `func = function()
                        ${randomGroupCode}
                        return true
                    end`;

      if (
        mainReturnStatement.includes("return {") &&
        mainReturnStatement.includes("}")
      ) {
        const insertIndex = mainReturnStatement.lastIndexOf("}");
        mainReturnStatement =
          mainReturnStatement.slice(0, insertIndex) +
          `,
                    ${funcStatement}
                ${mainReturnStatement.slice(insertIndex)}`;
      }
    } else if (!mainReturnStatement && randomGroupStatements.length > 0) {
      mainReturnStatement = randomGroupStatements.join("\n                ");
      if (randomGroups.length > 0 && randomGroups[0].effects.length > 0) {
        const firstEffect = randomGroups[0].effects[0];
        const firstEffectResult = generateSingleEffect(
          firstEffect,
          triggerType,
          0,
          modprefix
        );
        primaryColour = firstEffectResult.colour || "G.C.WHITE";
      }
    }
  }

  return {
    statement: mainReturnStatement,
    colour: primaryColour,
    preReturnCode: combinedPreReturnCode || undefined,
    isRandomChance: randomGroups.length > 0,
    configVariables: allConfigVariables,
  };
}

const generateSingleEffect = (
  effect: ExtendedEffect,
  triggerType: string,
  sameTypeCount: number = 0,
  modprefix: string
): EffectReturn => {
  switch (effect.type) {
    case "add_chips":
      return generateAddChipsReturn(effect, sameTypeCount);
    case "add_mult":
      return generateAddMultReturn(effect, sameTypeCount);
    case "apply_x_mult":
      return generateApplyXMultReturn(effect, sameTypeCount);
    case "retrigger_cards":
      return generateRetriggerReturn(effect, sameTypeCount);
    case "destroy_self":
      return generateDestroySelfReturn(effect);
    case "edit_hand":
      return generateEditHandReturn(effect, sameTypeCount);
    case "edit_discard":
      return generateEditDiscardReturn(effect, sameTypeCount);
    case "edit_hand_size":
      return generateEditHandSizeReturn(effect, sameTypeCount);
    case "level_up_hand":
      return generateLevelUpHandReturn(triggerType, effect, sameTypeCount);
    case "add_card_to_deck":
      return generateAddCardToDeckReturn(effect, triggerType);
    case "copy_triggered_card":
      return generateCopyCardToDeckReturn(effect, triggerType);
    case "copy_played_card":
      return generateCopyCardToDeckReturn(effect, triggerType);
    case "delete_triggered_card":
      return generateDeleteCardReturn(effect, triggerType);
    case "edit_triggered_card":
      return generateEditCardReturn(effect, triggerType);
    case "modify_internal_variable":
      return generateModifyInternalVariableReturn(effect, triggerType);
    case "destroy_consumable":
      return generateDestroyConsumableReturn(effect, triggerType);
    case "copy_consumable":
      return generateCopyConsumableReturn(effect, triggerType);
    case "create_joker":
      return generateCreateJokerReturn(effect, triggerType, modprefix);
    case "copy_joker":
      return generateCopyJokerReturn(effect, triggerType);
    case "destroy_joker":
      return generateDestroyJokerReturn(effect, triggerType);
    case "apply_x_chips":
      return generateApplyXChipsReturn(effect, sameTypeCount);
    case "create_tag":
      return generateCreateTagReturn(effect, triggerType);
    case "apply_exp_mult":
      return generateApplyExpMultReturn(effect, sameTypeCount);
    case "apply_exp_chips":
      return generateApplyExpChipsReturn(effect, sameTypeCount);
    case "show_message":
      return generateShowMessageReturn(effect);
    case "set_dollars":
      return generateSetDollarsReturn(effect, sameTypeCount);
    case "disable_boss_blind":
      return generateDisableBossBlindReturn(effect, triggerType);
    case "prevent_game_over":
      return generateSavedReturn(effect);
    case "set_sell_value":
      return generateSetSellValueReturn(effect, triggerType, sameTypeCount);
    case "balance":
      return generateBalanceReturn(effect);
    case "change_suit_variable":
      return generateChangeSuitVariableReturn(effect);
    case "change_rank_variable":
      return generateChangeRankVariableReturn(effect);
    case "change_pokerhand_variable":
      return generateChangePokerHandVariableReturn(effect);
    case "permanent_bonus":
      return generatePermaBonusReturn(effect, sameTypeCount);
    case "set_ante":
      return generateSetAnteReturn(effect, triggerType, sameTypeCount);
    case "add_card_to_hand":
      return generateAddCardToHandReturn(effect, triggerType);
    case "copy_triggered_card_to_hand":
      return generateCopyCardToHandReturn(effect, triggerType);
    case "copy_played_card_to_hand":
      return generateCopyCardToHandReturn(effect, triggerType);
    case "edit_consumable_slots":
      return generateEditConsumableSlotsReturn(effect, sameTypeCount);
    case "edit_joker_slots":
      return generateEditJokerSlotsReturn(effect, sameTypeCount);
    case "create_consumable":
      return generateCreateConsumableReturn(effect, triggerType);
    case "modify_blind_requirement":
      return generateModifyBlindRequirementReturn(effect, sameTypeCount);
    case "beat_current_blind":
<<<<<<< HEAD
      return generateBeatCurrentBlindReturn(effect)
    case "fix_probability":
      return generateFixProbabilityReturn(effect, sameTypeCount)
    case "mod_probability":
      return generateModProbabilityReturn(effect, sameTypeCount)
=======
      return generateBeatCurrentBlindReturn(effect);
>>>>>>> dc0605d8
    default:
      return {
        statement: "",
        colour: "G.C.WHITE",
      };
  }
};

const buildReturnStatement = (effects: EffectReturn[]): string => {
  if (effects.length === 0) return "";

  let firstContentEffectIndex = -1;
  for (let i = 0; i < effects.length; i++) {
    const effect = effects[i];
    if (effect.statement.trim().length > 0 || effect.message) {
      firstContentEffectIndex = i;
      break;
    }
  }

  if (firstContentEffectIndex === -1) {
    return "";
  }

  const firstContentEffect = effects[firstContentEffectIndex];
  const hasFirstStatement = firstContentEffect.statement.trim().length > 0;

  let returnStatement = "";

  if (hasFirstStatement) {
    returnStatement = `return {
                    ${firstContentEffect.statement}`;

    if (firstContentEffect.message) {
      returnStatement += `,
                    message = ${firstContentEffect.message}`;
    }
  } else if (firstContentEffect.message) {
    returnStatement = `return {
                    message = ${firstContentEffect.message}`;
  }

  const remainingEffects = effects.slice(firstContentEffectIndex + 1);
  if (remainingEffects.length > 0) {
    let extraChain = "";
    let extraCount = 0;

    for (let i = 0; i < remainingEffects.length; i++) {
      const effect = remainingEffects[i];
      const hasStatement = effect.statement.trim().length > 0;

      let extraContent = "";
      if (hasStatement) {
        extraContent = effect.statement;
        if (effect.message) {
          extraContent += `,
                            message = ${effect.message}`;
        }
      } else if (effect.message) {
        extraContent = `message = ${effect.message}`;
      }

      if (!extraContent) continue;

      if (extraCount === 0) {
        extraChain = `,
                    extra = {
                        ${extraContent}`;

        if (effect.colour && effect.colour.trim()) {
          extraChain += `,
                        colour = ${effect.colour}`;
        }
      } else {
        extraChain += `,
                        extra = {
                            ${extraContent}`;

        if (effect.colour && effect.colour.trim()) {
          extraChain += `,
                            colour = ${effect.colour}`;
        }
      }
      extraCount++;
    }

    for (let i = 0; i < extraCount; i++) {
      extraChain += `
                        }`;
    }

    returnStatement += extraChain;
  }

  returnStatement += `
                }`;

  return returnStatement;
};

export const processPassiveEffects = (
  joker: JokerData
): PassiveEffectResult[] => {
  const passiveEffects: PassiveEffectResult[] = [];

  if (!joker.rules) return passiveEffects;

  joker.rules
    .filter((rule) => rule.trigger === "passive")
    .forEach((rule) => {
      rule.effects?.forEach((effect) => {
        let passiveResult: PassiveEffectResult | null = null;

        const jokerKey = joker.jokerKey;

        switch (effect.type) {
          case "edit_hand_size":
            passiveResult = generatePassiveHandSize(effect);
            break;
          case "edit_hand":
            passiveResult = generatePassiveHand(effect);
            break;
          case "edit_discard":
            passiveResult = generatePassiveDiscard(effect);
            break;
          case "combine_ranks": {
            passiveResult = generatePassiveCombineRanks(effect, jokerKey);
            break;
          }
          case "combine_suits": {
            passiveResult = generatePassiveCombineSuits(effect, jokerKey);
            break;
          }
          case "disable_boss_blind": {
            passiveResult = generatePassiveDisableBossBlind(effect);
            break;
          }
          case "free_rerolls": {
            passiveResult = generateFreeRerollsReturn(effect);
            break;
          }
          case "discount_items": {
            passiveResult = generateDiscountItemsReturn(effect, jokerKey);
            break;
          }
          case "copy_joker_ability": {
            passiveResult = generatePassiveCopyJokerAbility(effect);
            break;
          }
          case "splash_effect": {
            passiveResult = generatePassiveSplashEffect();
            break;
          }
          case "allow_debt": {
            passiveResult = generatePassiveAllowDebt(effect);
            break;
          }
          case "reduce_flush_straight_requirements": {
            passiveResult = generateReduceFlushStraightRequirementsReturn(
              effect,
              jokerKey
            );
            break;
          }
          case "shortcut": {
            passiveResult = generateShortcutReturn(jokerKey);
            break;
          }
          case "showman": {
            passiveResult = generateShowmanReturn(jokerKey);
            break;
          }
          case "edit_consumable_slots": {
            passiveResult = generatePassiveConsumableSlots(effect);
            break;
          }
          case "edit_joker_slots": {
            passiveResult = generatePassiveJokerSlots(effect);
            break;
          }
        }
        if (passiveResult) {
          passiveEffects.push(passiveResult);
        }
      });
    });

  return passiveEffects;
};

function extractPreReturnCode(statement: string): {
  cleanedStatement: string;
  preReturnCode?: string;
} {
  const preReturnStart = "__PRE_RETURN_CODE__";
  const preReturnEnd = "__PRE_RETURN_CODE_END__";

  if (statement.includes(preReturnStart) && statement.includes(preReturnEnd)) {
    const startIndex =
      statement.indexOf(preReturnStart) + preReturnStart.length;
    const endIndex = statement.indexOf(preReturnEnd);

    if (startIndex < endIndex) {
      const preReturnCode = statement.substring(startIndex, endIndex).trim();
      const cleanedStatement = statement
        .replace(
          new RegExp(`${preReturnStart}[\\s\\S]*?${preReturnEnd}`, "g"),
          ""
        )
        .trim();

      return { cleanedStatement, preReturnCode };
    }
  }

  return { cleanedStatement: statement };
}

function getOrdinalSuffix(num: number): string {
  if (num === 2) return "nd";
  if (num === 3) return "rd";
  return "th";
}<|MERGE_RESOLUTION|>--- conflicted
+++ resolved
@@ -527,15 +527,11 @@
     case "modify_blind_requirement":
       return generateModifyBlindRequirementReturn(effect, sameTypeCount);
     case "beat_current_blind":
-<<<<<<< HEAD
       return generateBeatCurrentBlindReturn(effect)
     case "fix_probability":
       return generateFixProbabilityReturn(effect, sameTypeCount)
     case "mod_probability":
       return generateModProbabilityReturn(effect, sameTypeCount)
-=======
-      return generateBeatCurrentBlindReturn(effect);
->>>>>>> dc0605d8
     default:
       return {
         statement: "",
