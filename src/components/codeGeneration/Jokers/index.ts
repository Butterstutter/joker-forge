--- conflicted
+++ resolved
@@ -29,15 +29,11 @@
 import { RarityData } from "../../data/BalatroUtils";
 import { generateUnlockFunction } from "./unlockUtils";
 import { generateGameVariableCode, parseGameVariable, parseRangeVariable } from "./gameVariableUtils";
-<<<<<<< HEAD
 import { generateEffectReturnStatement } from "./effectUtils";
 import { generateConditionChain } from "./conditionUtils";
 import { Rule } from "../../ruleBuilder";
 import { generateTriggerContext } from "./triggerUtils";
 
-
-=======
->>>>>>> 77194052
 interface CalculateFunctionResult {
   code: string;
   configVariables: ConfigExtraVariable[];
