import type { Effect } from "../../../ruleBuilder/types";
import {
  generateConfigVariables
} from "../gameVariableUtils";
import type { EffectReturn } from "../effectUtils";

export const generateSetDollarsReturn = (
<<<<<<< HEAD
  effect : Effect,
  sameTypeCount : number = 0,
=======
  effect: Effect,
  sameTypeCount: number = 0
>>>>>>> 77194052
): EffectReturn => {
  const operation = (effect.params?.operation as string) || "add";

  const variableName =
    sameTypeCount === 0 ? "dollars" : `dollars${sameTypeCount + 1}`;

  const { valueCode, configVariables } = generateConfigVariables(
    effect.params?.value,
    effect.id,
    variableName
  )

  const customMessage = effect.customMessage;

  let result: EffectReturn;
<<<<<<< HEAD
  
  switch (operation) {
    case "add":{
=======

  switch (operation) {
    case "add": {
>>>>>>> 77194052
      result = {
        statement: `dollars = ${valueCode}`,
        colour: "G.C.MONEY",
        configVariables:
          configVariables.length > 0 ? configVariables : undefined,
<<<<<<< HEAD
      }
    
=======
      };

>>>>>>> 77194052
      if (customMessage) {
        result.message = `"${customMessage}"`;
      }
      break;
    }

    case "subtract": {
      result = {
        statement: `dollars = -${valueCode}`,
        colour: "G.C.MONEY",
        configVariables:
          configVariables.length > 0 ? configVariables : undefined,
      };

      if (customMessage) {
        result.message = `"${customMessage}"`;
      }
      break;
    }

    case "set": {
      const setMessage = customMessage
        ? `"${customMessage}"`
        : `"Set to $"..tostring(${valueCode})`;

      result = {
        statement: `func = function()
                    local target_amount = ${valueCode}
                    local current_amount = G.GAME.dollars
                    local difference = target_amount - current_amount
                    ease_dollars(difference)
                    card_eval_status_text(context.blueprint_card or card, 'extra', nil, nil, nil, {message = ${setMessage}, colour = G.C.MONEY})
                    return true
                end`,
        colour: "G.C.MONEY",
        configVariables:
          configVariables.length > 0 ? configVariables : undefined,
      };
      break;
    }

    default: {
      result = {
        statement: `dollars = ${valueCode}`,
        colour: "G.C.MONEY",
        configVariables:
          configVariables.length > 0 ? configVariables : undefined,
      };

      if (customMessage) {
        result.message = `"${customMessage}"`;
      }
    }
  }

  return result;
};<|MERGE_RESOLUTION|>--- conflicted
+++ resolved
@@ -5,13 +5,10 @@
 import type { EffectReturn } from "../effectUtils";
 
 export const generateSetDollarsReturn = (
-<<<<<<< HEAD
-  effect : Effect,
-  sameTypeCount : number = 0,
-=======
+
   effect: Effect,
-  sameTypeCount: number = 0
->>>>>>> 77194052
+  sameTypeCount: number = 0,
+
 ): EffectReturn => {
   const operation = (effect.params?.operation as string) || "add";
 
@@ -27,27 +24,17 @@
   const customMessage = effect.customMessage;
 
   let result: EffectReturn;
-<<<<<<< HEAD
   
   switch (operation) {
-    case "add":{
-=======
+    case "add": {
 
-  switch (operation) {
-    case "add": {
->>>>>>> 77194052
       result = {
         statement: `dollars = ${valueCode}`,
         colour: "G.C.MONEY",
         configVariables:
           configVariables.length > 0 ? configVariables : undefined,
-<<<<<<< HEAD
-      }
-    
-=======
       };
 
->>>>>>> 77194052
       if (customMessage) {
         result.message = `"${customMessage}"`;
       }
