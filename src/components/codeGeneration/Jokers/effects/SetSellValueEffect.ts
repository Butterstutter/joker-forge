import type { EffectReturn } from "../effectUtils";
import type { Effect } from "../../../ruleBuilder/types";
import {
  generateConfigVariables
} from "../gameVariableUtils";

export const generateSetSellValueReturn = (
  effect: Effect,
  triggerType: string,
  sameTypeCount: number = 0
): EffectReturn => {
  const target = (effect.params?.target as string) || "specific";
  const operation: string = (effect.params?.operation as string) || "add";
  const specificTarget = (effect.params?.specific_target as string) || "self";

  const variableName =
    sameTypeCount === 0 ? "sell_value" : `sell_value${sameTypeCount + 1}`;

  const { valueCode, configVariables } = generateConfigVariables(
    effect.params?.value,
    effect.id,
    variableName
  )

  const customMessage = effect.customMessage;

  const scoringTriggers = ["hand_played", "card_scored"];
  const isScoring = scoringTriggers.includes(triggerType);

  let sellValueCode = "";
  let messageText = "";
  let targetJokerLogic = ''

  if (target == "specific") {
<<<<<<< HEAD
    if (specificTarget == "left" || specificTarget == "right" ||specificTarget == "self") {
=======
    if (specificTarget == "left" || specificTarget == "right" || specificTarget == "self") {
>>>>>>> 0d062cef
      targetJokerLogic += `local my_pos = nil
        for i = 1, #G.jokers.cards do
            if G.jokers.cards[i] == card then
                my_pos = i
                break
            end
        end
        local `}
    switch (specificTarget) {
      case "right":
        targetJokerLogic += `target_card = (my_pos and my_pos < #G.jokers.cards) and G.jokers.cards[my_pos + 1] or nil`;
        break;
      case "left":
        targetJokerLogic += `target_card = (my_pos and my_pos > 1) and G.jokers.cards[my_pos - 1] or nil`;
        break;
      case "self":
        targetJokerLogic += `target_card = G.jokers.cards[my_post]`;
        break;
      case "first":
        targetJokerLogic += `target_card = G.jokers.cards[1]`;
        break
      case "last":
        targetJokerLogic += `target_card = G.jokers.cards[#G.jokers]`;
        break
      case "random":
        targetJokerLogic += `chosenTarget = pseudorandom(3456543, 1, #G.jokers.cards) or nil
        target_card = G.jokers.cards[chosenTarget]
        end`;
<<<<<<< HEAD
      break;}
    sellValueCode += `${targetJokerLogic}`}
  if (target == "all_jokers" || target == "all") {
    sellValueCode += ``
    if (target == "all") {
       sellValueCode += `for _, area in ipairs({ G.jokers, G.consumeables }) do
       `}
    sellValueCode += `for i, target_card in ipairs(`
    if (target == "all_jokers") {sellValueCode += `G.jokers.cards`}
    else {sellValueCode += `area.cards`}
=======
        break;
    }
    sellValueCode += `${targetJokerLogic}`
  }
  if (target === "all_jokers" || target === "all") {
    sellValueCode += ``
    if (target === "all") {
      sellValueCode += `for _, area in ipairs({ G.jokers, G.consumeables }) do
       `}
    sellValueCode += `for i, target_card in ipairs(`
    if (target === "all_jokers") {
      sellValueCode += `G.jokers.cards`
    }
    else {
      sellValueCode += `area.cards`
    }
>>>>>>> 0d062cef
    sellValueCode += `) do
                if target_card.set_cost then`
    switch (operation) {
      case "add":
        sellValueCode += `
            target_joker.ability.extra_value = (card.ability.extra_value or 0) + ${valueCode}
            target_joker:set_cost()`;
        break;
      case "subtract":
        sellValueCode += `
            target_joker.ability.extra_value = math.max(0, (card.ability.extra_value or 0) - ${valueCode})
            target_joker:set_cost()`;
        break;
      case "set":
        sellValueCode += `
            target_joker.ability.extra_value = ${valueCode}
<<<<<<< HEAD
            target_joker:set_cost()`;}
  if (target == "all_jokers" || target == "all") {sellValueCode += `
            end
        end`
    if (target == "all"){sellValueCode +=`
=======
            target_joker:set_cost()`;
    }
    if (target === "all_jokers" || target === "all") {
      sellValueCode += `
            end
        end`
      if (target === "all") {
        sellValueCode += `
>>>>>>> 0d062cef
    end`
      }
    }
  }

  let messageType, messageOperation
  const typeKey: Array<Array<string>> = [["specific", ''], ["all_jokers", 'All Jokers '], ["all", 'All cards ']];
  const operationKey: Array<Array<string>> = [
    ["add", `+"..tostring(${valueCode}).." Sell Value"`],
    ["subtract", `-"..tostring(${valueCode}).." Sell Value"`],
    ["set", `Sell Value: $"..tostring(${valueCode})`]];
  operationKey.forEach(entry => {
    if (entry[0] == operation) { messageOperation = entry[1] }
  })
  typeKey.forEach(entry => {
    if (entry[0] == target) { messageType = entry[1] }
  })

  messageText = customMessage
    ? `"${customMessage}"`
    : `"${messageType}${messageOperation}`

  const result: EffectReturn = {
    statement: isScoring
      ? `__PRE_RETURN_CODE__${sellValueCode}
                __PRE_RETURN_CODE_END__`
      : `func = function()${sellValueCode}
                    return true
                end`,
    message: messageText,
    colour: "G.C.MONEY",
    configVariables: configVariables.length > 0 ? configVariables : undefined,
  };

  return result;
};<|MERGE_RESOLUTION|>--- conflicted
+++ resolved
@@ -32,11 +32,7 @@
   let targetJokerLogic = ''
 
   if (target == "specific") {
-<<<<<<< HEAD
     if (specificTarget == "left" || specificTarget == "right" ||specificTarget == "self") {
-=======
-    if (specificTarget == "left" || specificTarget == "right" || specificTarget == "self") {
->>>>>>> 0d062cef
       targetJokerLogic += `local my_pos = nil
         for i = 1, #G.jokers.cards do
             if G.jokers.cards[i] == card then
@@ -65,18 +61,6 @@
         targetJokerLogic += `chosenTarget = pseudorandom(3456543, 1, #G.jokers.cards) or nil
         target_card = G.jokers.cards[chosenTarget]
         end`;
-<<<<<<< HEAD
-      break;}
-    sellValueCode += `${targetJokerLogic}`}
-  if (target == "all_jokers" || target == "all") {
-    sellValueCode += ``
-    if (target == "all") {
-       sellValueCode += `for _, area in ipairs({ G.jokers, G.consumeables }) do
-       `}
-    sellValueCode += `for i, target_card in ipairs(`
-    if (target == "all_jokers") {sellValueCode += `G.jokers.cards`}
-    else {sellValueCode += `area.cards`}
-=======
         break;
     }
     sellValueCode += `${targetJokerLogic}`
@@ -93,7 +77,7 @@
     else {
       sellValueCode += `area.cards`
     }
->>>>>>> 0d062cef
+
     sellValueCode += `) do
                 if target_card.set_cost then`
     switch (operation) {
@@ -110,13 +94,6 @@
       case "set":
         sellValueCode += `
             target_joker.ability.extra_value = ${valueCode}
-<<<<<<< HEAD
-            target_joker:set_cost()`;}
-  if (target == "all_jokers" || target == "all") {sellValueCode += `
-            end
-        end`
-    if (target == "all"){sellValueCode +=`
-=======
             target_joker:set_cost()`;
     }
     if (target === "all_jokers" || target === "all") {
@@ -125,7 +102,6 @@
         end`
       if (target === "all") {
         sellValueCode += `
->>>>>>> 0d062cef
     end`
       }
     }
