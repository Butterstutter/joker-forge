--- conflicted
+++ resolved
@@ -109,7 +109,11 @@
       return generateSwapChipsMultReturn(effect);
 
     case "modify_internal_variable":
-      return generateModifyInternalVariableReturn(effect, trigger || "", itemType);
+      return generateModifyInternalVariableReturn(
+        effect,
+        trigger || "",
+        itemType
+      );
 
     case "emit_flag":
       return generateEmitFlagReturn(effect, getModPrefix());
@@ -354,7 +358,6 @@
         groupContent = groupEffectCalls.join("\n                ");
       }
 
-<<<<<<< HEAD
       const probabilityStatement =
         group.respect_probability_effects !== false
           ? `SMODS.pseudorandom_probability(card, '${probabilityIdentifier}', ${
@@ -363,9 +366,6 @@
               group.custom_key || `m_${modprefix}_${cardKey}`
             }')`
           : `pseudorandom('${probabilityIdentifier}') < ${group.chance_numerator} / ${oddsVar}`;
-=======
-      const probabilityStatement = `SMODS.pseudorandom_probability(card, '${probabilityIdentifier}', ${group.chance_numerator}, ${oddsVar}, '${group.custom_key || `m_${modprefix}_${cardKey}`}', ${group.respect_probability_effects === false})`
->>>>>>> 3451b5b3
 
       const groupStatement = `if ${probabilityStatement} then
                 ${groupContent}
