--- conflicted
+++ resolved
@@ -105,8 +105,6 @@
     category: "Gameplay",
   },
   {
-<<<<<<< HEAD
-=======
     id: "before_hand_played",
     label: "Before Hand Starts Scoring",
     description:
@@ -114,7 +112,6 @@
     category: "Gameplay",
   },
   {
->>>>>>> 77194052
     id: "joker_evaluated",
     label: "When Another Joker is Evaluated",
     description: "Triggers when another joker you own is evaluated (triggered after scoring).",
