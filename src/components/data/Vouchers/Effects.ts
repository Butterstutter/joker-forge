--- conflicted
+++ resolved
@@ -366,11 +366,7 @@
     id: "edit_raity_weight",
     label: "Edit Rarity Weight",
     description: "Modify the Rate Probability for Joker Raritys in the Shop",
-<<<<<<< HEAD
-    applicableTriggers: ["voucher_used"],
-=======
-    applicableTriggers: [...VOUCHER_GENERIC_TRIGGERS,"voucher_used"],
->>>>>>> e066716a
+    applicableTriggers: [...VOUCHER_GENERIC_TRIGGERS,"voucher_used"],
     params: [
       {
           id: "key_rarity",
