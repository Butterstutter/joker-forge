import { EffectTypeDefinition } from "../../ruleBuilder/types";
import {
  PencilSquareIcon,
  BanknotesIcon,
  SparklesIcon,
  CakeIcon,
  UserGroupIcon,
  CursorArrowRaysIcon,
  HandRaisedIcon,
} from "@heroicons/react/24/outline";
import { CategoryDefinition } from "../Jokers/Triggers";
import {
  ENHANCEMENTS,
  SUITS,
  RANKS,
  SEALS,
  EDITIONS,
  POKER_HANDS,
  TAROT_CARDS,
  PLANET_CARDS,
  SPECTRAL_CARDS,
  CUSTOM_CONSUMABLES,
  CONSUMABLE_SETS,
  RARITIES,
} from "../BalatroUtils";

export const CONSUMABLE_EFFECT_CATEGORIES: CategoryDefinition[] = [
  {
    label: "Selected Cards",
    icon: CursorArrowRaysIcon,
  },
  {
    label: "Card Modification",
    icon: PencilSquareIcon,
  },
  {
    label: "Economy",
    icon: BanknotesIcon,
  },
  {
    label: "Hand Effects",
    icon: HandRaisedIcon,
  },
  {
    label: "Consumables",
    icon: CakeIcon,
  },
  {
    label: "Special",
    icon: SparklesIcon,
  },
  {
    label: "Jokers",
    icon: UserGroupIcon,
  },
];

export const CONSUMABLE_EFFECT_TYPES: EffectTypeDefinition[] = [
  // ===== SELECTED CARDS EFFECTS =====
  {
    id: "edit_cards",
    label: "Edit Selected Cards",
    description:
      "Apply multiple modifications to selected cards (enhancement, seal, edition, suit, rank)",
    applicableTriggers: ["consumable_used"],
    params: [
      {
        id: "enhancement",
        type: "select",
        label: "Enhancement Type",
        options: [
          { value: "none", label: "No Change" },
          ...ENHANCEMENTS,
          { value: "random", label: "Random Enhancement" },
        ],
        default: "none",
      },
      {
        id: "seal",
        type: "select",
        label: "Seal Type",
        options: [
          { value: "none", label: "No Change" },
          ...SEALS.map((seal) => ({ value: seal.value, label: seal.label })),
          { value: "random", label: "Random Seal" },
        ],
        default: "none",
      },
      {
        id: "edition",
        type: "select",
        label: "Edition Type",
        options: [
          { value: "none", label: "No Change" },
          ...EDITIONS.map((edition) => ({
            value: edition.key,
            label: edition.label,
          })),
          { value: "random", label: "Random Edition" },
        ],
        default: "none",
      },
      {
        id: "suit",
        type: "select",
        label: "Suit",
        options: [
          { value: "none", label: "No Change" },
          ...SUITS,
          { value: "random", label: "Random Suit" },
        ],
        default: "none",
      },
      {
        id: "rank",
        type: "select",
        label: "Rank",
        options: [
          { value: "none", label: "No Change" },
          ...RANKS.map((rank) => ({ value: rank.label, label: rank.label })),
          { value: "random", label: "Random Rank" },
        ],
        default: "none",
      },
    ],
    category: "Selected Cards",
  },
  {
    id: "destroy_selected_cards",
    label: "Destroy Selected Cards",
    description: "Destroy all currently selected cards",
    applicableTriggers: ["consumable_used"],
    params: [],
    category: "Selected Cards",
  },
  {
    id: "increment_rank",
    label: "Increment/Decrement Rank",
    description:
      "Increase or decrease the rank of selected cards by a specified amount",
    applicableTriggers: ["consumable_used"],
    params: [
      {
        id: "operation",
        type: "select",
        label: "Operation",
        options: [
          { value: "increment", label: "Increment (+)" },
          { value: "decrement", label: "Decrement (-)" },
        ],
        default: "increment",
      },
      {
        id: "value",
        type: "number",
        label: "Amount",
        default: 1,
        min: 1,
        max: 13,
      },
    ],
    category: "Selected Cards",
  },
  {
    id: "copy_selected_cards",
    label: "Copy Selected Cards",
    description: "Create copies of selected cards with customizable properties",
    applicableTriggers: ["consumable_used"],
    params: [
      {
        id: "copies",
        type: "number",
        label: "Number of Copies per Card",
        default: 1,
        min: 1,
        max: 5,
      },
      {
        id: "enhancement",
        type: "select",
        label: "Enhancement Type",
        options: [
          { value: "none", label: "Keep Original Enhancement" },
          ...ENHANCEMENTS,
          { value: "random", label: "Random Enhancement" },
        ],
        default: "none",
      },
      {
        id: "seal",
        type: "select",
        label: "Seal Type",
        options: [
          { value: "none", label: "Keep Original Seal" },
          ...SEALS.map((seal) => ({ value: seal.value, label: seal.label })),
          { value: "random", label: "Random Seal" },
        ],
        default: "none",
      },
      {
        id: "edition",
        type: "select",
        label: "Edition Type",
        options: [
          { value: "none", label: "Keep Original Edition" },
          { value: "remove", label: "Remove Edition" },
          ...EDITIONS.map((edition) => ({
            value: edition.key,
            label: edition.label,
          })),
          { value: "random", label: "Random Edition" },
        ],
        default: "none",
      },
    ],
    category: "Selected Cards",
  },
  {
    id: "convert_left_to_right",
    label: "Convert Left to Right",
    description:
      "Convert all selected cards to match the rightmost selected card (like Death tarot)",
    applicableTriggers: ["consumable_used"],
    params: [],
    category: "Selected Cards",
  },

  // ===== HAND EFFECTS =====
  {
    id: "edit_hand_size",
    label: "Edit Hand Size",
    description: "Add, subtract, or set the player's hand size",
    applicableTriggers: ["consumable_used"],
    params: [
      {
        id: "operation",
        type: "select",
        label: "Operation",
        options: [
          { value: "add", label: "Add" },
          { value: "subtract", label: "Subtract" },
          { value: "set", label: "Set" },
        ],
        default: "add",
      },
      {
        id: "value",
        type: "number",
        label: "Amount",
        default: 1,
        min: 1,
        max: 50,
      },
    ],
    category: "Hand Effects",
  },
  {
<<<<<<< HEAD
    id: "draw_cards",
    label: "Draw Cards to Hand",
    description: "Draw cards from your deck to your hand",
    applicableTriggers: ["consumable_used"],
    params: [
      {
=======
    id: "edit_play_size",
    label: "Edit Play Size",
    description: "Add, subtract, or set the player's play size",
    applicableTriggers: ["consumable_used"],
    params: [
      {
        id: "operation",
        type: "select",
        label: "Operation",
        options: [
          { value: "add", label: "Add" },
          { value: "subtract", label: "Subtract" },
          { value: "set", label: "Set" },
        ],
        default: "add",
      },
      {
        id: "value",
        type: "number",
        label: "Amount",
        default: 1,
        min: 1,
        max: 50,
      },
    ],
    category: "Hand Effects",
  },
  {
    id: "edit_discard_size",
    label: "Edit Discard Size",
    description: "Add, subtract, or set the player's discard size",
    applicableTriggers: ["consumable_used"],
    params: [
      {
        id: "operation",
        type: "select",
        label: "Operation",
        options: [
          { value: "add", label: "Add" },
          { value: "subtract", label: "Subtract" },
          { value: "set", label: "Set" },
        ],
        default: "add",
      },
      {
>>>>>>> b461dc95
        id: "value",
        type: "number",
        label: "Amount",
        default: 1,
<<<<<<< HEAD
=======
        min: 1,
        max: 50,
>>>>>>> b461dc95
      },
    ],
    category: "Hand Effects",
  },
  {
    id: "edit_hands",
    label: "Edit Hands",
    description: "Add, subtract, or set the player's hands for this round",
    applicableTriggers: ["consumable_used"],
    params: [
      {
        id: "operation",
        type: "select",
        label: "Operation",
        options: [
          { value: "add", label: "Add" },
          { value: "subtract", label: "Subtract" },
          { value: "set", label: "Set" },
        ],
        default: "add",
      },
      {
        id: "duration",
        type: "select",
        label: "Duration",
        options: [
          { value: "permanent", label: "Permanent" },
          { value: "round", label: "This Round" },
        ],
        default: "permanent",
      },
      {
        id: "value",
        type: "number",
        label: "Amount",
        default: 1,
        min: 1,
        max: 50,
      },
    ],
    category: "Hand Effects",
  },
  {
    id: "edit_discards",
    label: "Edit Discards",
    description: "Add, subtract, or set the player's discards for this round",
    applicableTriggers: ["consumable_used"],
    params: [
      {
        id: "operation",
        type: "select",
        label: "Operation",
        options: [
          { value: "add", label: "Add" },
          { value: "subtract", label: "Subtract" },
          { value: "set", label: "Set" },
        ],
        default: "add",
      },
      {
        id: "duration",
        type: "select",
        label: "Duration",
        options: [
          { value: "permanent", label: "Permanent" },
          { value: "round", label: "This Round" },
        ],
        default: "permanent",
      },
      {
        id: "value",
        type: "number",
        label: "Amount",
        default: 1,
        min: 1,
        max: 50,
      },
    ],
    category: "Hand Effects",
  },

  // ===== OTHER EFFECTS =====
  {
    id: "convert_all_cards_to_suit",
    label: "Convert All Cards to Suit",
    description: "Convert all cards in hand to a specific suit",
    applicableTriggers: ["consumable_used"],
    params: [
      {
        id: "suit",
        type: "select",
        label: "Target Suit",
        options: [...SUITS, { value: "random", label: "Random Suit" }],
        default: "Hearts",
      },
    ],
    category: "Card Modification",
  },
  {
    id: "convert_all_cards_to_rank",
    label: "Convert All Cards to Rank",
    description: "Convert all cards in hand to a specific rank",
    applicableTriggers: ["consumable_used"],
    params: [
      {
        id: "rank",
        type: "select",
        label: "Target Rank",
        options: [
          ...RANKS.map((rank) => ({ value: rank.label, label: rank.label })),
          { value: "random", label: "Random Rank" },
        ],
        default: "Ace",
      },
    ],
    category: "Card Modification",
  },
  {
    id: "destroy_random_cards",
    label: "Destroy Random Cards",
    description: "Destroy a number of random cards from hand",
    applicableTriggers: ["consumable_used"],
    params: [
      {
        id: "count",
        type: "number",
        label: "Number of Cards",
        default: 1,
        min: 1,
        max: 8,
      },
    ],
    category: "Card Modification",
  },
  {
    id: "add_cards_to_hand",
    label: "Add Cards to Hand",
    description: "Create and add new cards to hand with specified properties",
    applicableTriggers: ["consumable_used"],
    params: [
      {
        id: "count",
        type: "number",
        label: "Number of Cards",
        default: 1,
        min: 1,
        max: 8,
      },
      {
        id: "rank",
        type: "select",
        label: "Rank",
        options: [
          { value: "random", label: "Random Rank" },
          { value: "Face Cards", label: "Face Cards" },
          { value: "Numbered Cards", label: "Numbered Cards" },
          ...RANKS.map((rank) => ({ value: rank.label, label: rank.label })),
        ],
        default: "random",
      },
      {
        id: "suit",
        type: "select",
        label: "Suit",
        options: [{ value: "none", label: "Random Suit" }, ...SUITS],
        default: "none",
      },
      {
        id: "enhancement",
        type: "select",
        label: "Enhancement Type",
        options: [
          { value: "none", label: "No Enhancement" },
          ...ENHANCEMENTS,
          { value: "random", label: "Random Enhancement" },
        ],
        default: "none",
      },
      {
        id: "seal",
        type: "select",
        label: "Seal Type",
        options: [
          { value: "none", label: "No Seal" },
          ...SEALS.map((seal) => ({ value: seal.value, label: seal.label })),
          { value: "random", label: "Random Seal" },
        ],
        default: "none",
      },
      {
        id: "edition",
        type: "select",
        label: "Edition Type",
        options: [
          { value: "none", label: "No Edition" },
          ...EDITIONS.map((edition) => ({
            value: edition.key,
            label: edition.label,
          })),
          { value: "random", label: "Random Edition" },
        ],
        default: "none",
      },
    ],
    category: "Card Modification",
  },
  {
    id: "level_up_hand",
    label: "Level Up Poker Hand",
    description: "Level up a specific poker hand, random hand, or all hands",
    applicableTriggers: ["consumable_used"],
    params: [
      {
        id: "hand_type",
        type: "select",
        label: "Poker Hand",
        options: [
          ...POKER_HANDS.map((hand) => ({
            value: hand.value,
            label: hand.label,
          })),
          { value: "random", label: "Random Hand" },
          { value: "all", label: "All Hands" },
        ],
        default: "Pair",
      },
      {
        id: "levels",
        type: "number",
        label: "Number of Levels",
        default: 1,
        min: 1,
        max: 10,
      },
    ],
    category: "Hand Effects",
  },
  {
    id: "edit_dollars",
    label: "Edit Dollars",
    description: "Add, subtract, or set the player's money",
    applicableTriggers: ["consumable_used"],
    params: [
      {
        id: "operation",
        type: "select",
        label: "Operation",
        options: [
          { value: "add", label: "Add" },
          { value: "subtract", label: "Subtract" },
          { value: "set", label: "Set" },
        ],
        default: "add",
      },
      {
        id: "value",
        type: "number",
        label: "Dollar Amount",
        default: 5,
        min: 0,
      },
    ],
    category: "Economy",
  },
  {
    id: "double_dollars",
    label: "Double Dollars",
    description: "Double your current money up to a specified limit",
    applicableTriggers: ["consumable_used"],
    params: [
      {
        id: "limit",
        type: "number",
        label: "Maximum Amount to Gain",
        default: 20,
        min: 1,
        max: 999,
      },
    ],
    category: "Economy",
  },
  {
    id: "add_dollars_from_jokers",
    label: "Add Dollars from Joker Sell Value",
    description:
      "Gain money equal to the total sell value of all jokers, up to a limit",
    applicableTriggers: ["consumable_used"],
    params: [
      {
        id: "limit",
        type: "number",
        label: "Maximum Amount to Gain",
        default: 50,
        min: 1,
        max: 999,
      },
    ],
    category: "Economy",
  },
  {
    id: "create_consumable",
    label: "Create Consumable",
    description:
      "Create consumable cards and add them to your consumables area",
    applicableTriggers: ["consumable_used"],
    params: [
      {
        id: "set",
        type: "select",
        label: "Consumable Set",
        options: () => [
          { value: "random", label: "Random Consumable" },
          ...CONSUMABLE_SETS(),
        ],
        default: "random",
      },
      {
        id: "specific_card",
        type: "select",
        label: "Specific Card",
        options: (parentValues: Record<string, unknown>) => {
          const selectedSet = parentValues?.set as string;

          if (!selectedSet || selectedSet === "random") {
            return [{ value: "random", label: "Random from Set" }];
          }

          // Handle vanilla sets
          if (selectedSet === "Tarot") {
            const vanillaCards = TAROT_CARDS.map((card) => ({
              value: card.key,
              label: card.label,
            }));

            const customCards = CUSTOM_CONSUMABLES()
              .filter((consumable) => consumable.set === "Tarot")
              .map((consumable) => ({
                value: consumable.value,
                label: consumable.label,
              }));

            return [
              { value: "random", label: "Random from Set" },
              ...vanillaCards,
              ...customCards,
            ];
          }

          if (selectedSet === "Planet") {
            const vanillaCards = PLANET_CARDS.map((card) => ({
              value: card.key,
              label: card.label,
            }));

            const customCards = CUSTOM_CONSUMABLES()
              .filter((consumable) => consumable.set === "Planet")
              .map((consumable) => ({
                value: consumable.value,
                label: consumable.label,
              }));

            return [
              { value: "random", label: "Random from Set" },
              ...vanillaCards,
              ...customCards,
            ];
          }

          if (selectedSet === "Spectral") {
            const vanillaCards = SPECTRAL_CARDS.map((card) => ({
              value: card.key,
              label: card.label,
            }));

            const customCards = CUSTOM_CONSUMABLES()
              .filter((consumable) => consumable.set === "Spectral")
              .map((consumable) => ({
                value: consumable.value,
                label: consumable.label,
              }));

            return [
              { value: "random", label: "Random from Set" },
              ...vanillaCards,
              ...customCards,
            ];
          }

          // Handle custom sets
          // Remove mod prefix to get the actual set key
          const setKey = selectedSet.includes("_")
            ? selectedSet.split("_").slice(1).join("_")
            : selectedSet;

          const customConsumablesInSet = CUSTOM_CONSUMABLES().filter(
            (consumable) =>
              consumable.set === setKey || consumable.set === selectedSet
          );

          return [
            { value: "random", label: "Random from Set" },
            ...customConsumablesInSet,
          ];
        },

        default: "random",
      },
      {
        id: "count",
        type: "number",
        label: "Number of Cards",
        default: 1,
        min: 1,
        max: 5,
      },
    ],
    category: "Consumables",
  },
  {
    id: "fool_effect",
    label: "Create Last Used Consumable",
    description:
      "Create a copy of the last Tarot or Planet card that was used (like The Fool)",
    applicableTriggers: ["consumable_used"],
    params: [],
    category: "Consumables",
  },
  {
    id: "edit_cards_in_hand",
    label: "Edit Cards in Hand",
    description:
      "Apply multiple modifications to random cards in hand (enhancement, seal, edition, suit, rank)",
    applicableTriggers: ["consumable_used"],
    params: [
      {
        id: "amount",
        type: "number",
        label: "Number of Cards",
        default: 1,
        min: 1,
        max: 8,
      },
      {
        id: "enhancement",
        type: "select",
        label: "Enhancement Type",
        options: [
          { value: "none", label: "No Change" },
          ...ENHANCEMENTS,
          { value: "random", label: "Random Enhancement" },
        ],
        default: "none",
      },
      {
        id: "seal",
        type: "select",
        label: "Seal Type",
        options: [
          { value: "none", label: "No Change" },
          ...SEALS.map((seal) => ({ value: seal.value, label: seal.label })),
          { value: "random", label: "Random Seal" },
        ],
        default: "none",
      },
      {
        id: "edition",
        type: "select",
        label: "Edition Type",
        options: [
          { value: "none", label: "No Change" },
          ...EDITIONS.map((edition) => ({
            value: edition.key,
            label: edition.label,
          })),
          { value: "random", label: "Random Edition" },
        ],
        default: "none",
      },
      {
        id: "suit",
        type: "select",
        label: "Suit",
        options: [
          { value: "none", label: "No Change" },
          ...SUITS,
          { value: "random", label: "Random Suit" },
        ],
        default: "none",
      },
      {
        id: "rank",
        type: "select",
        label: "Rank",
        options: [
          { value: "none", label: "No Change" },
          ...RANKS.map((rank) => ({ value: rank.label, label: rank.label })),
          { value: "random", label: "Random Rank" },
        ],
        default: "none",
      },
    ],
    category: "Card Modification",
  },
  {
    id: "create_joker",
    label: "Create Joker",
    description:
      "Create a random or specific joker card. For creating jokers from your own mod, it is j_[modprefix]_[joker_name]. You can find your mod prefix in the mod metadata page.",
    applicableTriggers: ["consumable_used"],
    params: [
      {
        id: "joker_type",
        type: "select",
        label: "Joker Type",
        options: [
          { value: "random", label: "Random Joker" },
          { value: "specific", label: "Specific Joker" },
        ],
        default: "random",
      },
      {
        id: "rarity",
        type: "select",
        label: "Rarity",
        options: () => [
          { value: "random", label: "Any Rarity" },
          ...RARITIES(),
        ],
        default: "random",
        showWhen: {
          parameter: "joker_type",
          values: ["random"],
        },
      },
      {
        id: "joker_key",
        type: "text",
        label: "Joker Key (e.g., j_joker, j_greedy_joker)",
        default: "j_joker",
        showWhen: {
          parameter: "joker_type",
          values: ["specific"],
        },
      },
      {
        id: "edition",
        type: "select",
        label: "Edition",
        options: [
          { value: "none", label: "No Edition" },
          ...EDITIONS.map((edition) => ({
            value: edition.key,
            label: edition.label,
          })),
        ],
        default: "none",
      },
    ],
    category: "Jokers",
  },
  {
    id: "copy_random_joker",
    label: "Copy Random Joker",
    description: "Create copies of random jokers in your joker area",
    applicableTriggers: ["consumable_used"],
    params: [
      {
        id: "amount",
        type: "number",
        label: "Number of Jokers to Copy",
        default: 1,
        min: 1,
        max: 5,
      },
      {
        id: "edition",
        type: "select",
        label: "Edition to Apply",
        options: [
          { value: "none", label: "Keep Original Edition" },
          { value: "remove", label: "Remove Edition" },
          ...EDITIONS.map((edition) => ({
            value: edition.key,
            label: edition.label,
          })),
          { value: "random", label: "Random Edition" },
        ],
        default: "none",
      },
    ],
    category: "Jokers",
  },
  {
    id: "destroy_random_joker",
    label: "Destroy Random Joker",
    description:
      "Destroy random jokers from your joker area (eternal jokers are safe)",
    applicableTriggers: ["consumable_used"],
    params: [
      {
        id: "amount",
        type: "number",
        label: "Number of Jokers to Destroy",
        default: 1,
        min: 1,
        max: 5,
      },
    ],
    category: "Jokers",
  },
  {
    id: "edition_random_joker",
    label: "Apply Edition to Random Joker",
    description: "Apply an edition to random jokers in your joker area",
    applicableTriggers: ["consumable_used"],
    params: [
      {
        id: "amount",
        type: "number",
        label: "Number of Jokers to Apply Edition",
        default: 1,
        min: 1,
        max: 5,
      },
      {
        id: "edition",
        type: "select",
        label: "Edition to Apply",
        options: [
          ...EDITIONS.map((edition) => ({
            value: edition.key,
            label: edition.label,
          })),
          { value: "random", label: "Random Edition" },
          { value: "remove", label: "Remove Edition" },
        ],
        default: "e_foil",
      },
      {
        id: "target_type",
        type: "select",
        label: "Target Jokers",
        options: [
          { value: "editionless", label: "Only Editionless Jokers" },
          { value: "any", label: "Any Jokers" },
        ],
        default: "editionless",
      },
    ],
    category: "Jokers",
  },
];

export function getConsumableEffectsForTrigger(
  triggerId: string
): EffectTypeDefinition[] {
  return CONSUMABLE_EFFECT_TYPES.filter((effect) =>
    effect.applicableTriggers?.includes(triggerId)
  );
}

export function getConsumableEffectTypeById(
  id: string
): EffectTypeDefinition | undefined {
  return CONSUMABLE_EFFECT_TYPES.find((effect) => effect.id === id);
}

export function getSelectedCardEffects(): EffectTypeDefinition[] {
  return CONSUMABLE_EFFECT_TYPES.filter(
    (effect) => effect.category === "Selected Cards"
  );
}

export function getNonSelectedCardEffects(): EffectTypeDefinition[] {
  return CONSUMABLE_EFFECT_TYPES.filter(
    (effect) => effect.category !== "Selected Cards"
  );
}<|MERGE_RESOLUTION|>--- conflicted
+++ resolved
@@ -255,14 +255,21 @@
     category: "Hand Effects",
   },
   {
-<<<<<<< HEAD
     id: "draw_cards",
     label: "Draw Cards to Hand",
     description: "Draw cards from your deck to your hand",
     applicableTriggers: ["consumable_used"],
     params: [
       {
-=======
+        id: "value",
+        type: "number",
+        label: "Amount",
+        default: 1,
+      },
+    ],
+    category: "Hand Effects",
+  },
+  {
     id: "edit_play_size",
     label: "Edit Play Size",
     description: "Add, subtract, or set the player's play size",
@@ -295,7 +302,7 @@
     label: "Edit Discard Size",
     description: "Add, subtract, or set the player's discard size",
     applicableTriggers: ["consumable_used"],
-    params: [
+   params: [
       {
         id: "operation",
         type: "select",
@@ -308,16 +315,12 @@
         default: "add",
       },
       {
->>>>>>> b461dc95
         id: "value",
         type: "number",
         label: "Amount",
         default: 1,
-<<<<<<< HEAD
-=======
         min: 1,
         max: 50,
->>>>>>> b461dc95
       },
     ],
     category: "Hand Effects",
