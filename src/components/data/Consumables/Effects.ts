import { EffectTypeDefinition } from "../../ruleBuilder/types";
import {
  PencilSquareIcon,
  BanknotesIcon,
  RectangleStackIcon,
  SparklesIcon,
  CakeIcon,
  UserGroupIcon,
  CursorArrowRaysIcon,
} from "@heroicons/react/24/outline";
import { CategoryDefinition } from "../Jokers/Triggers";
import {
  ENHANCEMENTS,
  SUITS,
  RANKS,
  SEALS,
  EDITIONS,
  POKER_HANDS,
  TAROT_CARDS,
  PLANET_CARDS,
  SPECTRAL_CARDS,
<<<<<<< HEAD
  CUSTOM_CONSUMABLES,
  CONSUMABLE_SETS,
=======
>>>>>>> c95fcb83
} from "../BalatroUtils";

export const CONSUMABLE_EFFECT_CATEGORIES: CategoryDefinition[] = [
  {
    label: "Selected Cards",
    icon: CursorArrowRaysIcon,
  },
  {
    label: "Card Modification",
    icon: PencilSquareIcon,
  },
  {
    label: "Economy",
    icon: BanknotesIcon,
  },
  {
    label: "Card Creation",
    icon: RectangleStackIcon,
  },
  {
    label: "Hand Effects",
    icon: UserGroupIcon,
  },
  {
    label: "Consumables",
    icon: CakeIcon,
  },
  {
    label: "Special",
    icon: SparklesIcon,
  },
];

export const CONSUMABLE_EFFECT_TYPES: EffectTypeDefinition[] = [
  // ===== SELECTED CARDS EFFECTS =====
  {
    id: "enhance_cards",
    label: "Enhance Selected Cards",
    description: "Apply an enhancement to the selected cards",
    applicableTriggers: ["consumable_used"],
    params: [
      {
        id: "enhancement",
        type: "select",
        label: "Enhancement Type",
        options: [
          ...ENHANCEMENTS,
          { value: "random", label: "Random Enhancement" },
        ],
        default: "m_bonus",
      },
    ],
    category: "Selected Cards",
  },
  {
    id: "change_suit",
    label: "Change Selected Cards Suit",
    description: "Change the suit of selected cards",
    applicableTriggers: ["consumable_used"],
    params: [
      {
        id: "suit",
        type: "select",
        label: "New Suit",
        options: [...SUITS, { value: "random", label: "Random Suit" }],
        default: "Hearts",
      },
    ],
    category: "Selected Cards",
  },
  {
    id: "change_rank",
    label: "Change Selected Cards Rank",
    description: "Change the rank of selected cards",
    applicableTriggers: ["consumable_used"],
    params: [
      {
        id: "rank",
        type: "select",
        label: "New Rank",
        options: [
          ...RANKS.map((rank) => ({ value: rank.label, label: rank.label })),
          { value: "random", label: "Random Rank" },
        ],
        default: "Ace",
      },
    ],
    category: "Selected Cards",
  },
  {
    id: "add_seal",
    label: "Add Seal to Selected Cards",
    description: "Apply a seal to the selected cards",
    applicableTriggers: ["consumable_used"],
    params: [
      {
        id: "seal",
        type: "select",
        label: "Seal Type",
        options: [
          ...SEALS.map((seal) => ({ value: seal.value, label: seal.label })),
          { value: "random", label: "Random Seal" },
        ],
        default: "Gold",
      },
    ],
    category: "Selected Cards",
  },
  {
    id: "add_edition",
    label: "Add Edition to Selected Cards",
    description: "Apply an edition to the selected cards",
    applicableTriggers: ["consumable_used"],
    params: [
      {
        id: "edition",
        type: "select",
        label: "Edition Type",
        options: [
          ...EDITIONS.map((edition) => ({
            value: edition.key,
            label: edition.label,
          })),
          { value: "random", label: "Random Edition" },
        ],
        default: "e_foil",
      },
    ],
    category: "Selected Cards",
  },
  {
    id: "destroy_selected_cards",
    label: "Destroy Selected Cards",
    description: "Destroy all currently selected cards",
    applicableTriggers: ["consumable_used"],
    params: [],
    category: "Selected Cards",
  },

  // ===== OTHER EFFECTS =====
  {
    id: "destroy_random_cards",
    label: "Destroy Random Cards",
    description: "Destroy a number of random cards from hand",
    applicableTriggers: ["consumable_used"],
    params: [
      {
        id: "count",
        type: "number",
        label: "Number of Cards",
        default: 1,
        min: 1,
        max: 8,
      },
    ],
    category: "Card Modification",
  },
  {
    id: "level_up_hand",
    label: "Level Up Poker Hand (BUGGY BUT WORKS)",
    description: "Level up a specific poker hand or random hand",
    applicableTriggers: ["consumable_used"],
    params: [
      {
        id: "hand_type",
        type: "select",
        label: "Poker Hand",
        options: [
          ...POKER_HANDS.map((hand) => ({
            value: hand.value,
            label: hand.label,
          })),
          { value: "random", label: "Random Hand" },
        ],
        default: "Pair",
      },
      {
        id: "levels",
        type: "number",
        label: "Number of Levels",
        default: 1,
        min: 1,
        max: 10,
      },
    ],
    category: "Hand Effects",
  },
  {
    id: "add_dollars",
    label: "Add Dollars",
    description: "Give the player money",
    applicableTriggers: ["consumable_used"],
    params: [
      {
        id: "value",
        type: "number",
        label: "Dollar Amount",
        default: 5,
        min: 0,
      },
    ],
    category: "Economy",
  },
  {
    id: "double_dollars",
    label: "Double Dollars",
    description: "Double your current money up to a specified limit",
    applicableTriggers: ["consumable_used"],
    params: [
      {
        id: "limit",
        type: "number",
        label: "Maximum Amount to Gain",
        default: 20,
        min: 1,
        max: 999,
      },
    ],
    category: "Economy",
  },
  {
    id: "add_dollars_from_jokers",
    label: "Add Dollars from Joker Sell Value",
    description:
      "Gain money equal to the total sell value of all jokers, up to a limit",
    applicableTriggers: ["consumable_used"],
    params: [
      {
        id: "limit",
        type: "number",
        label: "Maximum Amount to Gain",
        default: 50,
        min: 1,
        max: 999,
      },
    ],
    category: "Economy",
  },
  {
    id: "create_consumable",
    label: "Create Consumable",
    description:
      "Create consumable cards and add them to your consumables area",
    applicableTriggers: ["consumable_used"],
    params: [
      {
        id: "set",
        type: "select",
        label: "Consumable Set",
        options: () => [
          { value: "random", label: "Random Consumable" },
          ...CONSUMABLE_SETS(),
        ],
        default: "random",
      },
      {
        id: "specific_card",
        type: "select",
        label: "Specific Card",
        options: (parentValues: Record<string, unknown>) => {
          const selectedSet = parentValues?.set as string;

          if (!selectedSet || selectedSet === "random") {
            return [{ value: "random", label: "Random from Set" }];
          }

          // Handle vanilla sets
          if (selectedSet === "Tarot") {
            const vanillaCards = TAROT_CARDS.map((card) => ({
              value: card.key,
              label: card.label,
            }));

            const customCards = CUSTOM_CONSUMABLES()
              .filter((consumable) => consumable.set === "Tarot")
              .map((consumable) => ({
                value: consumable.value,
                label: consumable.label,
              }));

            return [
              { value: "random", label: "Random from Set" },
              ...vanillaCards,
              ...customCards,
            ];
          }

          if (selectedSet === "Planet") {
            const vanillaCards = PLANET_CARDS.map((card) => ({
              value: card.key,
              label: card.label,
            }));

            const customCards = CUSTOM_CONSUMABLES()
              .filter((consumable) => consumable.set === "Planet")
              .map((consumable) => ({
                value: consumable.value,
                label: consumable.label,
              }));

            return [
              { value: "random", label: "Random from Set" },
              ...vanillaCards,
              ...customCards,
            ];
          }

          if (selectedSet === "Spectral") {
            const vanillaCards = SPECTRAL_CARDS.map((card) => ({
              value: card.key,
              label: card.label,
            }));

            const customCards = CUSTOM_CONSUMABLES()
              .filter((consumable) => consumable.set === "Spectral")
              .map((consumable) => ({
                value: consumable.value,
                label: consumable.label,
              }));

            return [
              { value: "random", label: "Random from Set" },
              ...vanillaCards,
              ...customCards,
            ];
          }

          // Handle custom sets
          // Remove mod prefix to get the actual set key
          const setKey = selectedSet.includes("_")
            ? selectedSet.split("_").slice(1).join("_")
            : selectedSet;

          const customConsumablesInSet = CUSTOM_CONSUMABLES().filter(
            (consumable) =>
              consumable.set === setKey || consumable.set === selectedSet
          );

          return [
            { value: "random", label: "Random from Set" },
            ...customConsumablesInSet,
          ];
        },

        default: "random",
      },
      {
        id: "count",
        type: "number",
        label: "Number of Cards",
        default: 1,
        min: 1,
        max: 5,
      },
    ],
    category: "Consumables",
  },
];

export function getConsumableEffectsForTrigger(
  triggerId: string
): EffectTypeDefinition[] {
  return CONSUMABLE_EFFECT_TYPES.filter((effect) =>
    effect.applicableTriggers?.includes(triggerId)
  );
}

export function getConsumableEffectTypeById(
  id: string
): EffectTypeDefinition | undefined {
  return CONSUMABLE_EFFECT_TYPES.find((effect) => effect.id === id);
}

export function getSelectedCardEffects(): EffectTypeDefinition[] {
  return CONSUMABLE_EFFECT_TYPES.filter(
    (effect) => effect.category === "Selected Cards"
  );
}

export function getNonSelectedCardEffects(): EffectTypeDefinition[] {
  return CONSUMABLE_EFFECT_TYPES.filter(
    (effect) => effect.category !== "Selected Cards"
  );
}<|MERGE_RESOLUTION|>--- conflicted
+++ resolved
@@ -19,11 +19,8 @@
   TAROT_CARDS,
   PLANET_CARDS,
   SPECTRAL_CARDS,
-<<<<<<< HEAD
   CUSTOM_CONSUMABLES,
   CONSUMABLE_SETS,
-=======
->>>>>>> c95fcb83
 } from "../BalatroUtils";
 
 export const CONSUMABLE_EFFECT_CATEGORIES: CategoryDefinition[] = [
