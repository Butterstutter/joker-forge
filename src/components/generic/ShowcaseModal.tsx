--- conflicted
+++ resolved
@@ -85,10 +85,7 @@
 
   const handleDownload = async () => {
     if (!showcaseRef.current) return;
-<<<<<<< HEAD
-
-=======
->>>>>>> 0d062cef
+    
     try {
 
       const dataUrl = await toPng(showcaseRef.current, {
