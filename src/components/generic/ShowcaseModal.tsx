import React, { useRef } from "react";
import { motion, AnimatePresence } from "framer-motion";
import {
  XMarkIcon,
  ArrowDownTrayIcon,
  CameraIcon,
} from "@heroicons/react/24/outline";
import BalatroCard from "../generic/BalatroCard";
import {
  JokerData,
  getRarityDisplayName,
  getRarityBadgeColor,
  RarityData,
  UserVariable,
} from "../data/BalatroUtils";
import { getAllVariables } from "../codeGeneration/Jokers/variableUtils";
<<<<<<< HEAD
// file "html-to-image" doesn't exist, and causes site to crash, so I've temp disabled it
=======
>>>>>>> bf4f76e0
// import { toPng } from "html-to-image";

interface ShowcaseModalProps {
  isOpen: boolean;
  joker: JokerData;
  onClose: () => void;
  customRarities?: RarityData[];
}

const isStrInt = function (str: string) {
  const num = Number(str);
  return !isNaN(num) && Number.isInteger(num);
};

const VariableDisplay = (variable: UserVariable) => {
  if (variable.type === "suit") return variable.initialSuit || "Spades";
  if (variable.type === "rank") return variable.initialRank || "Ace";
  if (variable.type === "pokerhand")
    return variable.initialPokerHand || "High Card";
  return variable.initialValue?.toString() || "0";
};

const getVars = function (joker: JokerData): string[] {
  const Varlist: UserVariable[] = getAllVariables(joker);
  const varValues = Varlist.map(VariableDisplay);
  return varValues;
};

const parse_string = function (joker: JokerData) {
  const line = joker.description;
  const listofVars = getVars(joker);
  let parsed_line: string = "";
  let inVar = false;

  for (let i = 0; i < line.length; i++) {
    const char1: string = line.substring(i, i + 1) || "";
    const char2: string = line.substring(i + 1, i + 2) || "";
    const char3: string = line.substring(i + 2, i + 3) || "";

    if (inVar && isStrInt(char1)) {
      // Skip numeric characters when inside variable
    } else if (inVar && char1 == "#") {
      inVar = false;
    } else {
      if (char1 == "#" && isStrInt(char2) && char3 == "#") {
        parsed_line += listofVars[Number(char2) - 1];
        inVar = true;
      } else {
        parsed_line += char1;
      }
    }
  }
  return parsed_line;
};

const ShowcaseModal: React.FC<ShowcaseModalProps> = ({
  isOpen,
  joker,
  onClose,
  customRarities = [],
}) => {
  const showcaseRef = useRef<HTMLDivElement>(null);

  const handleBackdropClick = (e: React.MouseEvent) => {
    if (e.target === e.currentTarget) {
      onClose();
    }
  };

  const handleDownload = async () => {
    if (!showcaseRef.current) return;
<<<<<<< HEAD
/* Due to crash errors on the site, (see top of the doc as well) 
I've temporarily disabled toPng function, As the site can work without it */
/*
    try {
=======

    /*try {
>>>>>>> bf4f76e0
      const dataUrl = await toPng(showcaseRef.current, {
        //quality: 1,
        //pixelRatio: 2,
        //backgroundColor: "#1a1a2e",
        //cacheBust: true,
      });

      const link = document.createElement("a");
      link.download = `${joker.name.replace(/[^a-z0-9]/gi, "_")}_showcase.png`;
      link.href = dataUrl;
      link.click();
    } catch (error) {
      console.error("Failed to download showcase:", error);
      alert(
        "Screenshot failed. Please use your browser's screenshot feature instead."
      );
    }*/
  };

  const allVariables = getAllVariables(joker);
  const VariableDisplay = (variable: UserVariable) => {
    if (variable.type === "suit") return variable.initialSuit || "Spades";
    if (variable.type === "rank") return variable.initialRank || "Ace";
    if (variable.type === "pokerhand")
      return variable.initialPokerHand || "High Card";
    return variable.initialValue?.toString() || "0";
  };
  const VariableValues = allVariables.map(VariableDisplay);

  return (
    <AnimatePresence>
      {isOpen && (
        <motion.div
          initial={{ opacity: 0 }}
          animate={{ opacity: 1 }}
          exit={{ opacity: 0 }}
          transition={{ duration: 0.2 }}
          className="fixed inset-0 bg-black/40 backdrop-blur-sm flex items-center justify-center z-[9999] p-4 font-lexend"
          onClick={handleBackdropClick}
        >
          <motion.div
            initial={{ scale: 0.9, opacity: 0, y: 20 }}
            animate={{ scale: 1, opacity: 1, y: 0 }}
            exit={{ scale: 0.9, opacity: 0, y: 20 }}
            transition={{
              type: "spring",
              stiffness: 300,
              damping: 30,
            }}
            className="bg-black-dark border-2 border-black-lighter rounded-xl shadow-2xl overflow-hidden w-1/3 h-3/4"
            onClick={(e) => e.stopPropagation()}
          >
            <div className="px-6 py-5 border-b bg-black-darker border-black-lighter/50">
              <div className="flex items-center justify-between">
                <div className="flex items-center gap-3">
                  <div className="flex-shrink-0 p-2 bg-black-darker rounded-lg">
                    <CameraIcon className="h-5 w-5 text-mint" />
                  </div>
                  <h2 className="text-xl text-white-light font-medium tracking-wide">
                    {joker.name}
                  </h2>
                </div>
                <div className="flex items-center gap-2">
                  <button
                    onClick={handleDownload}
                    className="flex items-center gap-2 bg-mint text-black-dark hover:bg-mint-light font-medium px-4 py-2 rounded-lg transition-colors cursor-pointer"
                  >
                    <ArrowDownTrayIcon className="h-4 w-4" />
                    Download
                  </button>
                  <button
                    onClick={onClose}
                    className="p-2 text-white-darker hover:text-white-light hover:bg-black-lighter rounded-lg transition-colors cursor-pointer"
                  >
                    <XMarkIcon className="h-5 w-5" />
                  </button>
                </div>
              </div>
            </div>

            <div
              ref={showcaseRef}
              className="relative flex flex-col justify-center items-center p-8"
              style={{
                backgroundImage: "url('/images/background.jpg')",
                backgroundSize: "cover",
                backgroundPosition: "center",
                backgroundRepeat: "no-repeat",
                backgroundColor: "#1a1a2e",
                height: "calc(100% - 73px)",
                width: "100%",
              }}
            >
              <div className="absolute top-4 left-4 z-20">
                <p className="text-[#fff] text-xs font-mono font-bold">
                  made with jokerforge.jaydchw.com
                </p>
              </div>

              <div className="flex justify-center items-center h-full -mt-32">
                <BalatroCard
                  type="joker"
                  data={{
                    id: joker.id,
                    name: joker.name,
                    description: parse_string(joker),
                    imagePreview: joker.imagePreview,
                    overlayImagePreview: joker.overlayImagePreview,
                    cost: joker.cost,
                    rarity: joker.rarity,
                    locVars: {
                      vars: VariableValues,
                    },
                  }}
                  size="lg"
                  rarityName={getRarityDisplayName(
                    joker.rarity,
                    customRarities
                  )}
                  rarityColor={getRarityBadgeColor(
                    joker.rarity,
                    customRarities
                  )}
                  showCost={false}
                />
              </div>
            </div>
          </motion.div>
        </motion.div>
      )}
    </AnimatePresence>
  );
};

export default ShowcaseModal;<|MERGE_RESOLUTION|>--- conflicted
+++ resolved
@@ -14,11 +14,7 @@
   UserVariable,
 } from "../data/BalatroUtils";
 import { getAllVariables } from "../codeGeneration/Jokers/variableUtils";
-<<<<<<< HEAD
-// file "html-to-image" doesn't exist, and causes site to crash, so I've temp disabled it
-=======
->>>>>>> bf4f76e0
-// import { toPng } from "html-to-image";
+import { toPng } from "html-to-image";
 
 interface ShowcaseModalProps {
   isOpen: boolean;
@@ -89,20 +85,14 @@
 
   const handleDownload = async () => {
     if (!showcaseRef.current) return;
-<<<<<<< HEAD
-/* Due to crash errors on the site, (see top of the doc as well) 
-I've temporarily disabled toPng function, As the site can work without it */
-/*
+
     try {
-=======
-
-    /*try {
->>>>>>> bf4f76e0
+
       const dataUrl = await toPng(showcaseRef.current, {
-        //quality: 1,
-        //pixelRatio: 2,
-        //backgroundColor: "#1a1a2e",
-        //cacheBust: true,
+        quality: 1,
+        pixelRatio: 2,
+        backgroundColor: "#1a1a2e",
+        cacheBust: true,
       });
 
       const link = document.createElement("a");
@@ -114,7 +104,7 @@
       alert(
         "Screenshot failed. Please use your browser's screenshot feature instead."
       );
-    }*/
+    }
   };
 
   const allVariables = getAllVariables(joker);
