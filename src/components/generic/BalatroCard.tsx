import React, { useState, useEffect } from "react";
import { PhotoIcon } from "@heroicons/react/24/outline";
import { BalatroText } from "./balatroTextFormatter";
import Tooltip from "./Tooltip";

interface BaseCardData {
  id: string;
  name: string;
  description: string;
  imagePreview?: string;
  overlayImagePreview?: string;
  cost?: number;
}

interface JokerCardData extends BaseCardData {
  rarity: number | string;
  locVars?: {
    vars: (string | number)[];
  };
}

interface ConsumableCardData extends BaseCardData {
  set: string;
}

interface BoosterCardData extends BaseCardData {
  config: {
    extra: number;
    choose: number;
  };
  booster_type: string;
}

interface EditionCardData extends BaseCardData {
  shader?: string;
}

type CardData =
  | JokerCardData
  | ConsumableCardData
  | BoosterCardData
  | BaseCardData
  | EditionCardData;

interface BalatroCardProps {
  type: "joker" | "consumable" | "booster" | "card" | "edition";
  data: CardData;
  onClick?: () => void;
  className?: string;
  size?: "sm" | "md" | "lg";

  rarityName?: string;
  rarityColor?: string;
  setName?: string;
  setColor?: string;

  enhancement?: string;
  seal?: string;
  edition?: string;

  isSeal?: boolean;
  sealBadgeColor?: string;
<<<<<<< HEAD
  editionBadgeColor?: string;
=======

  enhancementReplaceBase?: boolean
>>>>>>> 3451b5b3
}

const BalatroCard: React.FC<BalatroCardProps> = ({
  type,
  data,
  onClick,
  className = "",
  size = "md",
  rarityName,
  rarityColor,
  setName,
  setColor,
  enhancement,
  seal,
  edition,
  isSeal = false,
  sealBadgeColor,
<<<<<<< HEAD
  editionBadgeColor,
=======
  enhancementReplaceBase = false,
>>>>>>> 3451b5b3
}) => {
  const [imageError, setImageError] = useState(false);
  const [placeholderError, setPlaceholderError] = useState(false);
  const [selectedAce, setSelectedAce] = useState("HC_A_hearts");
  const [hoveredButton, setHoveredButton] = useState<string | null>(null);

  const aceOptions = [
    [
      {
        key: "HC_A_hearts",
        name: "♥",
        color: "text-red-500",
      },
      {
        key: "HC_A_diamonds",
        name: "♦",
        color: "text-yellow-400",
      },
      { key: "HC_A_clubs", name: "♣", color: "text-blue-500" },
      { key: "HC_A_spades", name: "♠", color: "text-white-lighter" },
    ],
    [
      { key: "LC_A_hearts", name: "♥", color: "text-red-400" },
      {
        key: "LC_A_diamonds",
        name: "♦",
        color: "text-orange-500",
      },
      {
        key: "LC_A_clubs",
        name: "♣",
        color: "text-gray-600",
      },
      {
        key: "LC_A_spades",
        name: "♠",
        color: "text-white-dark",
      },
    ],
  ];

  const editionAceOptions = [
    [
      {
        key: "HC_A_hearts",
        name: "♥",
        color: "text-red-500",
      },
      {
        key: "HC_A_diamonds",
        name: "♦",
        color: "text-yellow-400",
      },
      { key: "HC_A_clubs", name: "♣", color: "text-blue-500" },
      { key: "HC_A_spades", name: "♠", color: "text-white-lighter" },
    ],
  ];

  const currentAceOptions = type === "edition" ? editionAceOptions : aceOptions;
  const aceImageFolder = type === "edition" ? "acesbg" : "aces";

  useEffect(() => {
    if (type === "edition") {
      setSelectedAce("HC_A_hearts");
    }
  }, [type]);

  useEffect(() => {
    setImageError(false);
  }, [data.imagePreview]);

  const darkenColor = (hexColor: string, amount: number = 0.3): string => {
    const hex = hexColor.replace("#", "");
    const r = parseInt(hex.substr(0, 2), 16);
    const g = parseInt(hex.substr(2, 2), 16);
    const b = parseInt(hex.substr(4, 2), 16);

    const newR = Math.max(0, Math.floor(r * (1 - amount)));
    const newG = Math.max(0, Math.floor(g * (1 - amount)));
    const newB = Math.max(0, Math.floor(b * (1 - amount)));

    const toHex = (n: number) => n.toString(16).padStart(2, "0");
    return `#${toHex(newR)}${toHex(newG)}${toHex(newB)}`;
  };

  const getBadgeStyles = () => {
    if (isSeal && sealBadgeColor) {
      const shadowColor = darkenColor(sealBadgeColor, 0.4);
      return {
        bg: shadowColor,
        shadow: sealBadgeColor,
      };
    }

    if (type === "edition" && editionBadgeColor) {
      const shadowColor = darkenColor(editionBadgeColor, 0.4);
      return {
        bg: shadowColor,
        shadow: editionBadgeColor,
      };
    }

    if (enhancement || seal || edition) {
      return {
        bg: "bg-black-darker",
        shadow: "bg-black-lighter",
      };
    }

    if (type === "joker" && rarityColor) {
      const vanillaStyles: Record<string, { bg: string; shadow: string }> = {
        "#009dff": { bg: "bg-balatro-blueshadow", shadow: "bg-balatro-blue" },
        "#4BC292": { bg: "bg-balatro-greenshadow", shadow: "bg-balatro-green" },
        "#fe5f55": { bg: "bg-balatro-redshadow", shadow: "bg-balatro-red" },
        "#b26cbb": {
          bg: "bg-balatro-purpleshadow",
          shadow: "bg-balatro-purple",
        },
      };

      if (vanillaStyles[rarityColor]) {
        return vanillaStyles[rarityColor];
      }

      const shadowColor = darkenColor(rarityColor, 0.4);
      return {
        bg: shadowColor,
        shadow: rarityColor,
      };
    }

    if (type === "consumable" && setColor) {
      const vanillaStyles: Record<string, { bg: string; shadow: string }> = {
        "#b26cbb": {
          bg: "bg-balatro-purpleshadow",
          shadow: "bg-balatro-purple",
        },
        "#13afce": {
          bg: "bg-balatro-planetshadow",
          shadow: "bg-balatro-planet",
        },
        "#4584fa": {
          bg: "bg-balatro-spectralshadow",
          shadow: "bg-balatro-spectral",
        },
      };

      if (vanillaStyles[setColor]) {
        return vanillaStyles[setColor];
      }

      const shadowColor = darkenColor(setColor, 0.4);
      return {
        bg: shadowColor,
        shadow: setColor,
      };
    }

    if (type === "edition") {
      return {
        bg: "bg-balatro-goldshadow",
        shadow: "bg-balatro-gold",
      };
    }

    return {
      bg: "bg-balatro-greenshadow",
      shadow: "bg-balatro-green",
    };
  };

  const sizeClasses = {
    sm: {
      image: "w-28 h-36",
      infoWidth: "min-w-40",
    },
    md: {
      image: "w-40 h-52",
      infoWidth: "min-w-48",
    },
    lg: {
      image: "w-48 h-64",
      infoWidth: "min-w-56",
    },
  };

  const currentSize = sizeClasses[size];
  const badgeStyles = getBadgeStyles();
  const isVanillaBadge = badgeStyles.bg.startsWith("bg-");

  const handleImageError = () => {
    setImageError(true);
  };

  const getPlaceholderImage = () => {
    switch (type) {
      case "joker":
        return "/images/placeholder-joker.png";
      case "consumable":
        return "/images/placeholder-consumable.png";
      case "booster":
        return "/images/placeholder-booster.png";
      case "card":
        return "/images/placeholder-enhancement.png";
      case "edition":
        return "/images/placeholder-edition.png";
      default:
        return "/images/placeholder-joker.png";
    }
  };

  const getBadgeText = () => {
    if (enhancement) {
      return enhancement;
    }
    if (seal) {
      return seal;
    }
    if (edition) {
      return edition;
    }

    if (type === "joker") {
      return rarityName || "Common";
    }
    if (type === "consumable") {
      return setName || "Tarot";
    }
    if (type === "booster") {
      const boosterData = data as BoosterCardData;
      const typeLabel = boosterData.booster_type
        .split("_")
        .map((word) => word.charAt(0).toUpperCase() + word.slice(1))
        .join(" ");
      return `${typeLabel} Pack`;
    }
    if (type === "card") {
      return data.name || "New Card";
    }
    if (type === "edition") {
      return data.name || "New Edition";
    }
    return "";
  };

  const getLocVars = (): { colours?: string[] } | undefined => {
    if (type === "joker") {
      const jokerData = data as JokerCardData;
      if (jokerData.locVars && Array.isArray(jokerData.locVars.vars)) {
        const colours = jokerData.locVars.vars.filter(
          (v) => typeof v === "string"
        ) as string[];
        return colours.length > 0 ? { colours } : undefined;
      }
    }
    return undefined;
  };

  const handleAceSelect = (aceKey: string) => {
    setSelectedAce(aceKey);
  };

  const getTooltipText = (aceKey: string) => {
    const parts = aceKey.split("_");
    const contrast = parts[0] === "HC" ? "High Contrast" : "Low Contrast";
    const suit = parts[2].charAt(0).toUpperCase() + parts[2].slice(1);
    return `${contrast} Ace of ${suit}`;
  };

  const getShaderDisplayName = (shader?: string) => {
    if (!shader) return "";

    const shaderNames: Record<string, string> = {
      foil: "Foil",
      holo: "Holographic",
      polychrome: "Polychrome",
      booster: "Booster",
      debuff: "Debuff",
      voucher: "Voucher",
      negative: "Negative",
      negative_shine: "Negative Shine",
    };

    return (
      shaderNames[shader] || shader.charAt(0).toUpperCase() + shader.slice(1)
    );
  };

  const renderCardImage = () => {
    if (type === "edition") {
      const editionData = data as EditionCardData;
      const shaderName = getShaderDisplayName(editionData.shader);

      return (
        <div className="relative w-full h-full">
          <img
            src={`/images/${aceImageFolder}/${selectedAce}.png`}
            alt=""
            className="w-full h-full object-cover pixelated"
            draggable="false"
          />
          {shaderName && (
            <div className="absolute inset-0 flex items-center justify-center">
              <div className="bg-black/80 text-white px-3 py-1 rounded-lg text-sm font-bold border-2 border-white/50">
                {shaderName}
              </div>
            </div>
          )}
        </div>
      );
    } else if (type === "card" && isSeal) {
      return (
        <div className="relative w-full h-full">
          <img
            src="/images/back.png"
            alt="Card back"
            className="absolute inset-0 w-full h-full object-cover pixelated"
            draggable="false"
          />

          <img
            src={`/images/${aceImageFolder}/${selectedAce}.png`}
            alt=""
            className="absolute inset-0 w-full h-full object-cover pixelated pointer-events-none"
            draggable="false"
          />

          {!imageError && data.imagePreview && (
            <img
              src={data.imagePreview}
              alt={data.name}
              className="absolute inset-0 w-full h-full object-cover pixelated"
              draggable="false"
              onError={handleImageError}
            />
          )}

          {data.overlayImagePreview && (
            <img
              src={data.overlayImagePreview}
              alt={`${data.name} overlay`}
              className="absolute inset-0 w-full h-full object-cover pixelated"
              draggable="false"
            />
          )}
        </div>
      );
    } else if (type === "card") {
      return (
        <div className="relative w-full h-full">
          {!imageError && data.imagePreview ? (
            <>
              <img
                src={data.imagePreview}
                alt={data.name}
                className="w-full h-full object-cover pixelated"
                draggable="false"
                onError={handleImageError}
              />
              {data.overlayImagePreview && (
                <img
                  src={data.overlayImagePreview}
                  alt={`${data.name} overlay`}
                  className="absolute inset-0 w-full h-full object-cover pixelated"
                  draggable="false"
                />
              )}
            </>
          ) : !placeholderError ? (
            <img
              src={getPlaceholderImage()}
              alt={`Placeholder ${type}`}
              className="w-full h-full"
              draggable="false"
              onError={() => setPlaceholderError(true)}
            />
          ) : (
            <div className="w-full h-full bg-balatro-black flex items-center justify-center">
              <PhotoIcon className="h-16 w-16 text-white-darker" />
            </div>
          )}
<<<<<<< HEAD

          <img
            src={`/images/${aceImageFolder}/${selectedAce}.png`}
            alt=""
            className="absolute inset-0 w-full h-full object-cover pixelated pointer-events-none"
            draggable="false"
          />
=======
          {!enhancementReplaceBase &&
            <img
              src={`/images/aces/${selectedAce}.png`}
              alt=""
              className="absolute inset-0 w-full h-full object-cover pixelated pointer-events-none"
              draggable="false"
            />
          }
>>>>>>> 3451b5b3
        </div>
      );
    } else {
      return (
        <div className="relative w-full h-full">
          {!imageError && data.imagePreview ? (
            <div className="relative w-full h-full">
              <img
                src={data.imagePreview}
                alt={data.name}
                className="w-full h-full object-cover pixelated"
                draggable="false"
                onError={handleImageError}
              />
              {data.overlayImagePreview && (
                <img
                  src={data.overlayImagePreview}
                  alt={`${data.name} overlay`}
                  className="absolute inset-0 w-full h-full object-cover pixelated"
                  draggable="false"
                />
              )}
            </div>
          ) : !placeholderError ? (
            <img
              src={getPlaceholderImage()}
              alt={`Placeholder ${type}`}
              className="w-full h-full"
              draggable="false"
              onError={() => setPlaceholderError(true)}
            />
          ) : (
            <div className="w-full h-full bg-balatro-black flex items-center justify-center">
              <PhotoIcon className="h-16 w-16 text-white-darker" />
            </div>
          )}
        </div>
      );
    }
  };

  return (
    <div
      className={`select-none font-game relative ${className} ${
        onClick ? "cursor-pointer" : ""
      }`}
      onClick={onClick}
    >
      <div className="flex flex-col items-center">
        {data.cost !== undefined && (
          <div className="bg-cost-bg border-4 border-cost-border rounded-t-2xl px-4 py-1 -mb-1 z-10 relative">
            <span className="text-cost-text font-bold text-shadow-cost text-2xl">
              ${data.cost}
            </span>
          </div>
        )}

        {(type === "card" || type === "edition") && (
          <div className="mb-3 space-y-2">
            {currentAceOptions.map((row, rowIndex) => (
              <div key={rowIndex} className="flex gap-2 justify-center">
                {row.map((ace) => (
                  <Tooltip
                    key={ace.key}
                    content={getTooltipText(ace.key)}
                    show={hoveredButton === ace.key}
                    position="top"
                  >
                    <button
                      onClick={(e) => {
                        e.preventDefault();
                        e.stopPropagation();
                        handleAceSelect(ace.key);
                      }}
                      onMouseEnter={() => setHoveredButton(ace.key)}
                      onMouseLeave={() => setHoveredButton(null)}
                      className={`w-10 h-10 rounded border-2 flex items-center justify-center text-2xl font-bold transition-all duration-200 ${
                        selectedAce === ace.key
                          ? `bg-mint border-mint-light text-black-darker shadow-lg transform scale-110`
                          : `bg-black-dark border-black-lighter text-white-light hover:bg-black-darker hover:border-white-darker hover:scale-105 hover:shadow-md`
                      }`}
                    >
                      <span
                        className={
                          selectedAce === ace.key
                            ? "text-black-darker"
                            : ace.color
                        }
                      >
                        {ace.name}
                      </span>
                    </button>
                  </Tooltip>
                ))}
              </div>
            ))}
          </div>
        )}

        <div
          className={`${
            currentSize.image
          } mb-2 flex items-center justify-center overflow-hidden relative z-10 ${
            data.cost !== undefined ? "rounded-t-none" : ""
          } `}
        >
          {renderCardImage()}
        </div>

        <div
          className={`${currentSize.infoWidth} flex-shrink-0 absolute top-full left-1/2 transform -translate-x-1/2 z-20`}
        >
          <div className="relative m-2">
            <div className="absolute inset-0 bg-balatro-lightgreyshadow rounded-2xl translate-y-1" />
            <div className="relative">
              <div className="bg-balatro-lightgrey rounded-2xl p-1">
                <div className="bg-balatro-black rounded-xl p-3">
                  {type !== "card" && type !== "edition" && (
                    <h3 className="text-2xl mb-2 text-center text-balatro-white text-shadow-pixel">
                      {data.name || `New ${type}`}
                    </h3>
                  )}

                  <div className="relative mb-3">
                    <div className="absolute inset-0 bg-balatro-whiteshadow rounded-xl translate-y-1" />
                    <div className="bg-balatro-white text-balatro-black font-thin px-3 py-2 rounded-xl relative overflow-visible">
                      <div className="text-base text-center leading-4 relative z-10">
                        <BalatroText
                          text={
                            data.description ||
                            `A custom ${type} with unique effects.`
                          }
                          locVars={getLocVars()}
                          noWrap={true}
                        />
                      </div>
                    </div>
                  </div>

                  <div className="relative mx-6 mt-3">
                    {isSeal && sealBadgeColor ? (
                      <>
                        <div
                          className="absolute inset-0 rounded-xl translate-y-1"
                          style={{ backgroundColor: badgeStyles.bg }}
                        />
                        <div
                          className="rounded-xl text-center text-lg py-1 relative"
                          style={{ backgroundColor: badgeStyles.shadow }}
                        >
                          <span className="relative text-shadow-pixel text-[#fff]">
                            {getBadgeText()}
                          </span>
                        </div>
                      </>
                    ) : type === "edition" && editionBadgeColor ? (
                      <>
                        <div
                          className="absolute inset-0 rounded-xl translate-y-1"
                          style={{ backgroundColor: badgeStyles.bg }}
                        />
                        <div
                          className="rounded-xl text-center text-lg py-1 relative"
                          style={{ backgroundColor: badgeStyles.shadow }}
                        >
                          <span className="relative text-shadow-pixel text-[#fff]">
                            {getBadgeText()}
                          </span>
                        </div>
                      </>
                    ) : type === "card" || type === "edition" ? (
                      <>
                        <div
                          className="absolute inset-0 rounded-xl translate-y-1"
                          style={{ backgroundColor: "#474C8F" }}
                        />
                        <div
                          className="rounded-xl text-center text-lg text-balatro-white py-1 relative"
                          style={{ backgroundColor: "#757CDC" }}
                        >
                          <span className="relative text-shadow-pixel">
                            {getBadgeText()}
                          </span>
                        </div>
                      </>
                    ) : isVanillaBadge ? (
                      <>
                        <div
                          className={`absolute inset-0 ${badgeStyles.bg} rounded-xl translate-y-1`}
                        />
                        <div
                          className={`${badgeStyles.shadow} rounded-xl text-center text-lg text-balatro-white py-1 relative`}
                        >
                          <span className="relative text-shadow-pixel">
                            {getBadgeText()}
                          </span>
                        </div>
                      </>
                    ) : (
                      <>
                        <div
                          className="absolute inset-0 rounded-xl translate-y-1"
                          style={{ backgroundColor: badgeStyles.bg }}
                        />
                        <div
                          className="rounded-xl text-center text-lg text-balatro-white py-1 relative"
                          style={{ backgroundColor: badgeStyles.shadow }}
                        >
                          <span className="relative text-shadow-pixel">
                            {getBadgeText()}
                          </span>
                        </div>
                      </>
                    )}
                  </div>
                </div>
              </div>
            </div>
          </div>
        </div>
      </div>
    </div>
  );
};

export default BalatroCard;<|MERGE_RESOLUTION|>--- conflicted
+++ resolved
@@ -60,12 +60,8 @@
 
   isSeal?: boolean;
   sealBadgeColor?: string;
-<<<<<<< HEAD
   editionBadgeColor?: string;
-=======
-
-  enhancementReplaceBase?: boolean
->>>>>>> 3451b5b3
+  enhancementReplaceBase?: boolean;
 }
 
 const BalatroCard: React.FC<BalatroCardProps> = ({
@@ -83,11 +79,8 @@
   edition,
   isSeal = false,
   sealBadgeColor,
-<<<<<<< HEAD
   editionBadgeColor,
-=======
   enhancementReplaceBase = false,
->>>>>>> 3451b5b3
 }) => {
   const [imageError, setImageError] = useState(false);
   const [placeholderError, setPlaceholderError] = useState(false);
@@ -469,24 +462,14 @@
               <PhotoIcon className="h-16 w-16 text-white-darker" />
             </div>
           )}
-<<<<<<< HEAD
-
-          <img
-            src={`/images/${aceImageFolder}/${selectedAce}.png`}
-            alt=""
-            className="absolute inset-0 w-full h-full object-cover pixelated pointer-events-none"
-            draggable="false"
-          />
-=======
-          {!enhancementReplaceBase &&
+          {!enhancementReplaceBase && (
             <img
               src={`/images/aces/${selectedAce}.png`}
               alt=""
               className="absolute inset-0 w-full h-full object-cover pixelated pointer-events-none"
               draggable="false"
             />
-          }
->>>>>>> 3451b5b3
+          )}
         </div>
       );
     } else {
