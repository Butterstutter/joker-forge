--- conflicted
+++ resolved
@@ -1640,15 +1640,11 @@
                 <ParameterField
                   param={param}
                   value={selectedEffect.params[param.id]}
-<<<<<<< HEAD
                   selectedRule={selectedRule}
-                  onChange={(value) => {
-=======
                   onChange={(value) => { 
                     if (param.type == "checkbox"){
                       value = param.checkboxOptions?.map(box => box.checked ? true : false) 
                     }
->>>>>>> d5250041
                     const newParams = {
                       ...selectedEffect.params,
                       [param.id]: value,
